--- conflicted
+++ resolved
@@ -10,12 +10,8 @@
 
 from .utils import (
     all_files_in_dir,
-<<<<<<< HEAD
-    cuda_version
-=======
     cuda_version,
     cuda_path,
->>>>>>> 9416519d
 )
 
 
@@ -32,9 +28,6 @@
     sources = [
         csrc_source_files / "common.cu",
         csrc_source_files / "ts_fp8_op.cpp",
-        csrc_source_files / "userbuffers" / "ipcsocket.cc",
-        csrc_source_files / "userbuffers" / "userbuffers.cu",
-        csrc_source_files / "userbuffers" / "userbuffers-host.cpp",
     ] + all_files_in_dir(extensions_dir)
 
     # Header files
@@ -78,12 +71,9 @@
         if version >= (11, 8):
             nvcc_flags.extend(["-gencode", "arch=compute_90,code=sm_90"])
 
-<<<<<<< HEAD
-=======
-    # Libraries -- PyTorch CUDAExtension links to libcudart.so but not to libcuda.so
-    cuda_home, _ = cuda_path()
-    library_dirs = [cuda_home / "compat" / "lib"]
-    libraries = ["cuda"]
+    # Libraries
+    library_dirs = []
+    libraries = []
     if os.getenv("UB_MPI_BOOTSTRAP"):
         assert (
             os.getenv("MPI_HOME") is not None
@@ -95,12 +85,8 @@
         library_dirs.append(mpi_home / "lib")
         libraries.append("mpi")
 
->>>>>>> 9416519d
     # Construct PyTorch CUDA extension
-    sources = [str(path) for path in sources]
-    include_dirs = [str(path) for path in include_dirs]
     from torch.utils.cpp_extension import CUDAExtension
-
     return CUDAExtension(
         name="transformer_engine_torch",
         sources=[str(src) for src in sources],
