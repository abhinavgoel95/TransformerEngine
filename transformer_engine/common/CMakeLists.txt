# Copyright (c) 2022-2024, NVIDIA CORPORATION & AFFILIATES. All rights reserved.
#
# See LICENSE for license information.

#######################################################################################
# Core Transformer Engines Library
#######################################################################################

set(transformer_engine_SOURCES)
list(APPEND transformer_engine_SOURCES
     transformer_engine.cpp
     transpose/cast_transpose.cu
     transpose/transpose.cu
     transpose/cast_transpose_fusion.cu
     transpose/transpose_fusion.cu
     transpose/multi_cast_transpose.cu
     activation/gelu.cu
     fused_attn/fused_attn_f16_max512_seqlen.cu
     fused_attn/fused_attn_f16_arbitrary_seqlen.cu
     activation/relu.cu
     activation/swiglu.cu
     fused_attn/fused_attn_fp8.cu
     fused_attn/fused_attn.cpp
     fused_attn/utils.cu
     gemm/cublaslt_gemm.cu
     layer_norm/ln_api.cpp
     layer_norm/ln_bwd_semi_cuda_kernel.cu
     layer_norm/ln_fwd_cuda_kernel.cu
     rmsnorm/rmsnorm_api.cpp
     rmsnorm/rmsnorm_bwd_semi_cuda_kernel.cu
     rmsnorm/rmsnorm_fwd_cuda_kernel.cu
     util/cast.cu
     util/cuda_driver.cpp
     util/cuda_runtime.cpp
     util/rtc.cpp
     util/system.cpp
     fused_softmax/scaled_masked_softmax.cu
     fused_softmax/scaled_upper_triang_masked_softmax.cu
     fused_softmax/scaled_aligned_causal_masked_softmax.cu
     fused_rope/fused_rope.cu
     recipe/delayed_scaling.cu
     userbuffers/ipcsocket.cc
     userbuffers/userbuffers.cu
     userbuffers/userbuffers-host.cpp)
add_library(transformer_engine SHARED ${transformer_engine_SOURCES})
target_include_directories(transformer_engine PUBLIC "${CMAKE_CURRENT_SOURCE_DIR}/include")

# Start configuring dependencies
find_package(CUDAToolkit REQUIRED cuda_driver cudart cublas nvrtc nvToolsExt)
find_package(CUDNN REQUIRED cudnn)
set(transformer_engine_LIBS)
list(APPEND transformer_engine_LIBS
     CUDA::cuda_driver
     CUDA::cudart
     CUDA::cublas
     CUDA::nvrtc
     CUDA::nvToolsExt
     CUDNN::cudnn)
target_include_directories(transformer_engine PRIVATE ${CMAKE_CUDA_TOOLKIT_INCLUDE_DIRECTORIES})

<<<<<<< HEAD
# Check for cuDNN frontend API
set(CUDNN_FRONTEND_INCLUDE_DIR
    "${CMAKE_CURRENT_SOURCE_DIR}/../../3rdparty/cudnn-frontend/include")
if(NOT EXISTS "${CUDNN_FRONTEND_INCLUDE_DIR}")
    message(FATAL_ERROR
            "Could not find cuDNN frontend API. "
            "Try running 'git submodule update --init --recursive' "
            "within the Transformer Engine source.")
endif()
=======
# Configure dependencies
target_link_libraries(transformer_engine PUBLIC
                      CUDA::cublas
                      CUDA::cuda_driver
                      CUDA::cudart
                      CUDA::nvrtc
                      CUDA::nvToolsExt
                      CUDNN::cudnn)
target_include_directories(transformer_engine PRIVATE
                           ${CMAKE_CUDA_TOOLKIT_INCLUDE_DIRECTORIES})
>>>>>>> 0edf30b8
target_include_directories(transformer_engine PRIVATE "${CUDNN_FRONTEND_INCLUDE_DIR}")

# Check for MPI (optional)
option(UB_MPI_BOOTSTRAP "Bootstrap userbuffers with MPI." OFF)
message(STATUS "Userbuffers MPI bootstrap: ${UB_MPI_BOOTSTRAP}")
if (UB_MPI_BOOTSTRAP)
     find_package(MPI REQUIRED COMPONENTS CXX)
     list(APPEND transformer_engine_LIBS MPI::MPI_CXX)
     target_compile_definitions(transformer_engine PRIVATE UB_MPI_BOOTSTRAP)
endif()

# Link configured dependencies
target_link_libraries(transformer_engine PUBLIC ${transformer_engine_LIBS})

# Make header files with C++ strings
function(make_string_header STRING STRING_NAME)
    configure_file(util/string_header.h.in
                   "string_headers/${STRING_NAME}.h"
                   @ONLY)
endfunction()
function(make_string_header_from_file file_ STRING_NAME)
    file(READ "${file_}" STRING)
    configure_file(util/string_header.h.in
                   "string_headers/${STRING_NAME}.h"
                   @ONLY)
endfunction()
list(GET CMAKE_CUDA_TOOLKIT_INCLUDE_DIRECTORIES 0 cuda_include_path)
make_string_header("${cuda_include_path}"
                   string_path_cuda_include)
make_string_header_from_file(transpose/rtc/cast_transpose.cu
                             string_code_transpose_rtc_cast_transpose_cu)
make_string_header_from_file(transpose/rtc/transpose.cu
                             string_code_transpose_rtc_transpose_cu)
make_string_header_from_file(utils.cuh
                             string_code_utils_cuh)
target_include_directories(transformer_engine PRIVATE
                           "${CMAKE_CURRENT_BINARY_DIR}/string_headers")

# Compiler options
set(USERBUFFERS_CUDA_SUPPRESS
    # -Xcudafe --diag_suppress=39      # possible division by zero
    -Xcudafe --diag_suppress=177     # variable declared but never referenced
    # -Xcudafe --diag_suppress=179     # right operand of "%" is zero
    -Xcudafe --diag_suppress=550     # variable set but never used
    -Xcudafe --diag_suppress=949     # nonstandard default argument on declaration
    -Xcudafe --diag_suppress=1143    # arithmetic on pointer to void or function type
    -Xcudafe --diag_suppress=2464)   # deprecated conversion from a string literal to "char *"
set(USERBUFFERS_CXX_SUPPRESS
    -Wno-pointer-arith
    -Wno-return-local-addr)
set_source_files_properties(userbuffers/userbuffers.cu
                            PROPERTIES
                            COMPILE_OPTIONS "${USERBUFFERS_CUDA_SUPPRESS}")
set_source_files_properties(userbuffers/userbuffers-host.cpp
                            PROPERTIES
                            COMPILE_OPTIONS "${USERBUFFERS_CXX_SUPPRESS}")
set_source_files_properties(fused_softmax/scaled_masked_softmax.cu
                            fused_softmax/scaled_upper_triang_masked_softmax.cu
                            fused_softmax/scaled_aligned_causal_masked_softmax.cu
                            PROPERTIES
                            COMPILE_OPTIONS "--use_fast_math")
set(CMAKE_CUDA_FLAGS "${CMAKE_CUDA_FLAGS} --expt-relaxed-constexpr")
set(CMAKE_CUDA_FLAGS "${CMAKE_CUDA_FLAGS} -O3")

# Compile core library with the same ABI as PyTorch (if applicable)
option(USE_CXX11_ABI "Compile with C++11 ABI" ON)
message(STATUS "Use C++11 ABI: ${USE_CXX11_ABI}")
if (USE_CXX11_ABI)
    set(CMAKE_CXX_FLAGS "${CMAKE_CXX_FLAGS} -D_GLIBCXX_USE_CXX11_ABI=1")
    set(CMAKE_CUDA_FLAGS "${CMAKE_CUDA_FLAGS} -D_GLIBCXX_USE_CXX11_ABI=1")
else()
    set(CMAKE_CXX_FLAGS "${CMAKE_CXX_FLAGS} -D_GLIBCXX_USE_CXX11_ABI=0")
    set(CMAKE_CUDA_FLAGS "${CMAKE_CUDA_FLAGS} -D_GLIBCXX_USE_CXX11_ABI=0")
endif()

# Install core library
install(TARGETS transformer_engine DESTINATION .)

#######################################################################################
# PyBind11 Extensions
#######################################################################################
find_package(pybind11 CONFIG REQUIRED)
pybind11_add_module(transformer_engine_pybind pybind.cpp)
target_include_directories(transformer_engine_pybind PUBLIC "${CMAKE_CURRENT_SOURCE_DIR}/include")
target_link_libraries(transformer_engine_pybind PUBLIC transformer_engine)

# Install
set_source_files_properties(pybind.cpp
                            PROPERTIES
                            COMPILE_OPTIONS "${USERBUFFERS_CXX_SUPPRESS}")
install(TARGETS transformer_engine_pybind DESTINATION .)<|MERGE_RESOLUTION|>--- conflicted
+++ resolved
@@ -43,44 +43,21 @@
      userbuffers/userbuffers.cu
      userbuffers/userbuffers-host.cpp)
 add_library(transformer_engine SHARED ${transformer_engine_SOURCES})
-target_include_directories(transformer_engine PUBLIC "${CMAKE_CURRENT_SOURCE_DIR}/include")
+target_include_directories(transformer_engine PRIVATE "${CMAKE_CURRENT_SOURCE_DIR}/include")
 
 # Start configuring dependencies
-find_package(CUDAToolkit REQUIRED cuda_driver cudart cublas nvrtc nvToolsExt)
-find_package(CUDNN REQUIRED cudnn)
+find_package(CUDAToolkit REQUIRED cublas nvToolsExt)
 set(transformer_engine_LIBS)
 list(APPEND transformer_engine_LIBS
+     CUDA::cublas
      CUDA::cuda_driver
      CUDA::cudart
-     CUDA::cublas
      CUDA::nvrtc
      CUDA::nvToolsExt
      CUDNN::cudnn)
-target_include_directories(transformer_engine PRIVATE ${CMAKE_CUDA_TOOLKIT_INCLUDE_DIRECTORIES})
-
-<<<<<<< HEAD
-# Check for cuDNN frontend API
-set(CUDNN_FRONTEND_INCLUDE_DIR
-    "${CMAKE_CURRENT_SOURCE_DIR}/../../3rdparty/cudnn-frontend/include")
-if(NOT EXISTS "${CUDNN_FRONTEND_INCLUDE_DIR}")
-    message(FATAL_ERROR
-            "Could not find cuDNN frontend API. "
-            "Try running 'git submodule update --init --recursive' "
-            "within the Transformer Engine source.")
-endif()
-=======
-# Configure dependencies
-target_link_libraries(transformer_engine PUBLIC
-                      CUDA::cublas
-                      CUDA::cuda_driver
-                      CUDA::cudart
-                      CUDA::nvrtc
-                      CUDA::nvToolsExt
-                      CUDNN::cudnn)
 target_include_directories(transformer_engine PRIVATE
-                           ${CMAKE_CUDA_TOOLKIT_INCLUDE_DIRECTORIES})
->>>>>>> 0edf30b8
-target_include_directories(transformer_engine PRIVATE "${CUDNN_FRONTEND_INCLUDE_DIR}")
+                           ${CMAKE_CUDA_TOOLKIT_INCLUDE_DIRECTORIES}
+                           ${CUDNN_FRONTEND_INCLUDE_DIR})
 
 # Check for MPI (optional)
 option(UB_MPI_BOOTSTRAP "Bootstrap userbuffers with MPI." OFF)
@@ -120,13 +97,10 @@
 
 # Compiler options
 set(USERBUFFERS_CUDA_SUPPRESS
-    # -Xcudafe --diag_suppress=39      # possible division by zero
     -Xcudafe --diag_suppress=177     # variable declared but never referenced
-    # -Xcudafe --diag_suppress=179     # right operand of "%" is zero
     -Xcudafe --diag_suppress=550     # variable set but never used
     -Xcudafe --diag_suppress=949     # nonstandard default argument on declaration
-    -Xcudafe --diag_suppress=1143    # arithmetic on pointer to void or function type
-    -Xcudafe --diag_suppress=2464)   # deprecated conversion from a string literal to "char *"
+    -Xcudafe --diag_suppress=1143)   # arithmetic on pointer to void or function type
 set(USERBUFFERS_CXX_SUPPRESS
     -Wno-pointer-arith
     -Wno-return-local-addr)
@@ -144,17 +118,6 @@
 set(CMAKE_CUDA_FLAGS "${CMAKE_CUDA_FLAGS} --expt-relaxed-constexpr")
 set(CMAKE_CUDA_FLAGS "${CMAKE_CUDA_FLAGS} -O3")
 
-# Compile core library with the same ABI as PyTorch (if applicable)
-option(USE_CXX11_ABI "Compile with C++11 ABI" ON)
-message(STATUS "Use C++11 ABI: ${USE_CXX11_ABI}")
-if (USE_CXX11_ABI)
-    set(CMAKE_CXX_FLAGS "${CMAKE_CXX_FLAGS} -D_GLIBCXX_USE_CXX11_ABI=1")
-    set(CMAKE_CUDA_FLAGS "${CMAKE_CUDA_FLAGS} -D_GLIBCXX_USE_CXX11_ABI=1")
-else()
-    set(CMAKE_CXX_FLAGS "${CMAKE_CXX_FLAGS} -D_GLIBCXX_USE_CXX11_ABI=0")
-    set(CMAKE_CUDA_FLAGS "${CMAKE_CUDA_FLAGS} -D_GLIBCXX_USE_CXX11_ABI=0")
-endif()
-
 # Install core library
 install(TARGETS transformer_engine DESTINATION .)
 
@@ -162,12 +125,12 @@
 # PyBind11 Extensions
 #######################################################################################
 find_package(pybind11 CONFIG REQUIRED)
-pybind11_add_module(transformer_engine_pybind pybind.cpp)
-target_include_directories(transformer_engine_pybind PUBLIC "${CMAKE_CURRENT_SOURCE_DIR}/include")
-target_link_libraries(transformer_engine_pybind PUBLIC transformer_engine)
+pybind11_add_module(transformer_engine_common pybind.cpp)
+target_include_directories(transformer_engine_common PUBLIC "${CMAKE_CURRENT_SOURCE_DIR}/include")
+target_link_libraries(transformer_engine_common PUBLIC transformer_engine)
 
 # Install
 set_source_files_properties(pybind.cpp
                             PROPERTIES
                             COMPILE_OPTIONS "${USERBUFFERS_CXX_SUPPRESS}")
-install(TARGETS transformer_engine_pybind DESTINATION .)+install(TARGETS transformer_engine_common DESTINATION .)