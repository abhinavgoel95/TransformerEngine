/*************************************************************************
 * Copyright (c) 2022-2024, NVIDIA CORPORATION & AFFILIATES. All rights reserved.
 *
 * See LICENSE for license information.
 ************************************************************************/

#ifndef TRANSFORMER_ENGINE_COMMON_COMM_GEMM_OVERLAP_H_
#define TRANSFORMER_ENGINE_COMMON_COMM_GEMM_OVERLAP_H_

#include <cstring>
#include <pybind11/pybind11.h>
#include <transformer_engine/transformer_engine.h>
#include <transformer_engine/gemm.h>

#include "../util/logging.h"
#include "../util/system.h"

#include "userbuffers.h"

#include "cublasmplite.h"

#define HALF_BYTES 2
#define UB_MAX_SM 32

namespace py = pybind11;

static const size_t NVTE_COMM_OVERLAP_MAX_STREAMS = 3;

enum class NVTE_Comm_Overlap_Type {
  REDUCE_SCATTER = 0,
  ALL_GATHER = 1
};

enum class NVTE_Comm_Overlap_Algo {
  // bulk overlaps (no dependence between comm and compute)
  BULK_OVERLAP_AG = 0,         // GEMM + all-gather
  BULK_OVERLAP_RS = 1,         // GEMM + reduce-scatter

  // producer-consumer overlaps
                               // producer                 | consumer
                               // =======================================================
  SPLIT_PIPELINED_AG_P2P = 2,  // point-2-point all-gather | split GEMM
  SPLIT_PIPELINED_RS = 3,      // split GEMM               | collective reduce-scatter
  SPLIT_PIPELINED_RS_P2P = 4,  // split GEMM               | point-2-point reduce-scatter
  ATOMIC_GEMM_RS = 5,          // atomic GEMM              | collective reduce-scatter
  ATOMIC_GEMM_AG_P2P = 6,      // point-2-point all-gather | atomic GEMM
  ATOMIC_GEMM_RS_P2P = 7       // atomic GEMM              | point-2-point reduce-scatter
};

bool nvte_comm_overlap_supports_multicast() {
  int dev, supports_multicast;
  CUdevice cudev;

  NVTE_CHECK_CUDA(cudaGetDevice(&dev));
  NVTE_CHECK_CUDRIVER(cuDeviceGet(&cudev, dev));
  NVTE_CHECK_CUDRIVER(cuDeviceGetAttribute(&supports_multicast,
                                           CU_DEVICE_ATTRIBUTE_MULTICAST_SUPPORTED,
                                           cudev));

  return static_cast<bool>(supports_multicast);
}

namespace transformer_engine {

namespace comm_gemm_overlap {

struct PYBIND11_EXPORT CommGemmOverlapBase {
  // TODO: Probably shouldn't mix UB and NVSHMEM together
  static inline communicator *_ub_comm{nullptr};
  static inline bool _comm_created{false};

  int _tp_id, _tp_size;
  int _comm_sms, _math_sms;
  int _ub_reg;
  int _num_splits;
  int _cga_size;
  int _use_ce;
  bool _atomic_gemm{false};
  bool _buffer_registered{false};
  bool _is_p2p{false};

  cudaEvent_t _start_compute, _stop_compute, _start_comm, _stop_comm, _start_d2dcopy;
  std::vector<cudaStream_t> _stream_compute;
  const bool _use_nvshmem;
  std::unique_ptr<cublasmplite::nvshmem_pipelined_p2p_t> _nvshmem_p2p {nullptr};

  CommGemmOverlapBase(
    int worldrank, int worldsize, int localrank, int localsize, int nodeid, int numnodes,
    int num_splits, int num_max_streams, int cga_size, int num_comm_sms,
    bool set_sm_margin, bool use_ce, bool atomic_gemm,
    std::function<void(void **, void *, size_t, char *)> alloc_copy_allgather_handle,
    std::function<void(void *, size_t, int, char *)> bcast_handle,
    std::function<void(char *)> barrier_handle,
    std::function<void(void *)> free_handle
<<<<<<< HEAD
  ) : _use_nvshmem(getenv<bool>("NVTE_NVSHMEM", false)) { // TODO: Stop relying on env var
    if (_use_nvshmem) { // TODO: use proper broadcast, and adjust world
      NVTE_CHECK(!_comm_created);
      auto broadcast = [&](void* data, size_t bytes, int root, int num_ranks) {
        char world[] = "world";
        NVTE_CHECK(num_ranks == worldsize);
        bcast_handle(data, bytes, root, world);
      };
      cublasmplite::nvshmem_pipelined_p2p_t::signal_kind signal = cublasmplite::nvshmem_pipelined_p2p_t::signal_kind::set;
      switch (getenv<int>("NVTE_NVSHMEM_SIGNAL", 0)) {
        case 0:
          signal = cublasmplite::nvshmem_pipelined_p2p_t::signal_kind::set;
          break;
        case 1:
          signal = cublasmplite::nvshmem_pipelined_p2p_t::signal_kind::add;
          break;
        default:
          NVTE_CHECK(false);
          break;
      }
      cublasmplite::nvshmem_pipelined_p2p_t::wait_kind wait = cublasmplite::nvshmem_pipelined_p2p_t::wait_kind::cu_stream_wait;
      switch (getenv<int>("NVTE_NVSHMEM_WAIT", 0)) {
        case 0:
          wait = cublasmplite::nvshmem_pipelined_p2p_t::wait_kind::nvshmem_wait;
          break;
        case 1:
          wait = cublasmplite::nvshmem_pipelined_p2p_t::wait_kind::cu_stream_wait;
          break;
        default:
          NVTE_CHECK(false);
          break;
      }
      _nvshmem_p2p = cublasmplite::nvshmem_pipelined_p2p_t::create(worldrank, worldsize, worldsize, signal, wait, broadcast);
    } else {
      // Initialize the UB communicator
      if (!_comm_created) {
  #ifdef UB_MPI_BOOTSTRAP
        create_communicator_grouped2_mpi(&_ub_comm, 1, 1, localsize, 1);
  #else
        create_communicator_grouped2(&_ub_comm,
          worldrank, worldsize, localrank, localsize, nodeid, numnodes,
          alloc_copy_allgather_handle, bcast_handle, barrier_handle, free_handle,
          1, 1, localsize, 1);
  #endif
        if (worldrank == 0) {
          printf("!!! [UB] communicator initialized\n");
        }
        _comm_created = true;
=======
  ) {
    // Initialize the UB communicator
    if (!_comm_created) {
#ifdef UB_MPI_BOOTSTRAP
      create_communicator_grouped2_mpi(&_ub_comm, 1, 1, localsize, 1);
#else
      create_communicator_grouped2(&_ub_comm,
        worldrank, worldsize, localrank, localsize, nodeid, numnodes,
        alloc_copy_allgather_handle, bcast_handle, barrier_handle, free_handle,
        1, 1, localsize, 1);
#endif
      if (worldrank == 0) {
        printf("!!! [CommGemmOverlap] communicator initialized\n");
>>>>>>> c5d1a369
      }
    }

    _atomic_gemm = atomic_gemm;
    _tp_size = localsize;
    _tp_id = worldrank % localsize;
    _num_splits = num_splits;
    _cga_size = cga_size;
    _use_ce = static_cast<int>(use_ce);

    for (int i = 0; i < std::min(_num_splits, num_max_streams); i++) {
      cudaStream_t new_stream;
      NVTE_CHECK_CUDA(cudaStreamCreateWithPriority(&new_stream, cudaStreamNonBlocking, -1));
      _stream_compute.push_back(new_stream);
    }

    cudaDeviceProp prop;
    cudaGetDeviceProperties(&prop, 0);
    _comm_sms = (set_sm_margin) ? num_comm_sms : 0;
    _math_sms = prop.multiProcessorCount - _comm_sms;
    _math_sms -= getenv<int>("NVTE_EXT_MARGIN_SM", 0);

    NVTE_CHECK_CUDA(cudaEventCreateWithFlags(&_start_compute, 0));
    NVTE_CHECK_CUDA(cudaEventCreateWithFlags(&_stop_compute, 0));
    NVTE_CHECK_CUDA(cudaEventCreateWithFlags(&_start_comm, 0));
    NVTE_CHECK_CUDA(cudaEventCreateWithFlags(&_stop_comm, 0));
  }

  ~CommGemmOverlapBase() {
    cudaEventDestroy(_stop_comm);
    cudaEventDestroy(_start_comm);
    cudaEventDestroy(_stop_compute);
    cudaEventDestroy(_start_compute);
    for (size_t i = 0; i < _stream_compute.size(); i++) {
      cudaStreamDestroy(_stream_compute[i]);
    }
    if (_comm_created) {
      destroy_communicator(_ub_comm);
      _comm_created = false;
    }
  }

  CommGemmOverlapBase(const CommGemmOverlapBase &other) = delete;
  CommGemmOverlapBase& operator=(const CommGemmOverlapBase &other) = delete;

  void register_gpu_buffer(void **gpuptr, size_t bytes, bool alloc) {
<<<<<<< HEAD
    if(_use_nvshmem) {
      NVTE_CHECK(alloc);
      NVTE_CHECK(_nvshmem_p2p != nullptr);
      gpuptr[0] = _nvshmem_p2p->malloc(bytes);
      NVTE_CHECK(gpuptr[0] != nullptr);
    } else {
      NVTE_CHECK(_comm_created,
                "!!! [UB] Communicator must be initialized before buffer registration.");
      NVTE_CHECK(!_buffer_registered, "!!! [UB] GPU buffer is already registered.");
      _ub_reg = register_user_buffer_collective(gpuptr, bytes, _ub_comm, alloc);
      _buffer_registered = true;
      if (_tp_id == 0) {
        printf("!!! [UB] registered buffer %d\n", _ub_reg);
      }
=======
    NVTE_CHECK(
      _comm_created,
      "!!! [CommGemmOverlap] Communicator must be initialized before buffer registration.");
    NVTE_CHECK(!_buffer_registered, "!!! [CommGemmOverlap] GPU buffer is already registered.");
    _ub_reg = register_user_buffer_collective(gpuptr, bytes, _ub_comm, alloc);
    _buffer_registered = true;
    if (_tp_id == 0) {
      printf("!!! [CommGemmOverlap] registered buffer %d\n", _ub_reg);
>>>>>>> c5d1a369
    }
  }

  bool is_atomic_gemm() { return _atomic_gemm; }

  bool is_p2p_overlap() { return _is_p2p; }
};  // CommGemmOverlapBase

struct PYBIND11_EXPORT CommGemmOverlap : CommGemmOverlapBase {
  int _rs_kernel_type = 0;  // non-atomic comms
  cudaStream_t _stream_comm;

  CommGemmOverlap(
    int worldrank, int worldsize, int localrank, int localsize, int nodeid, int numnodes,
    int num_splits, int num_max_streams, int num_comm_cga, int num_comm_sms,
    bool set_sm_margin, bool use_ce, bool atomic_gemm,
    std::function<void(void **, void *, size_t, char *)> alloc_copy_allgather_handle,
    std::function<void(void *, size_t, int, char *)> bcast_handle,
    std::function<void(char *)> barrier_handle,
    std::function<void(void *)> free_handle)
  : CommGemmOverlapBase(
      worldrank, worldsize, localrank, localsize, nodeid, numnodes,
      num_splits, num_max_streams, num_comm_cga, num_comm_sms, set_sm_margin, use_ce, atomic_gemm,
      alloc_copy_allgather_handle, bcast_handle, barrier_handle, free_handle) {
    if (_atomic_gemm) {
      _rs_kernel_type = getenv<int>("NVTE_RS_STRIDED_ATOMIC", 0);
      NVTE_CHECK(0 <= _rs_kernel_type && _rs_kernel_type < 3,
                 "Invalid choice for NVTE_RS_STRIDED_ATOMIC");
      if (worldrank == 0 && _rs_kernel_type == 1) {
        printf("!!! [CommGemmOverlap] collective reduce-scatter with atomic kernel\n");
      } else if (worldrank == 0 && _rs_kernel_type == 2) {
        printf("!!! [CommGemmOverlap] collective reduce-scatter with multi-atomic kernel\n");
      }
    }

    NVTE_CHECK_CUDA(cudaStreamCreateWithPriority(&_stream_comm, cudaStreamNonBlocking, -1));
    NVTE_CHECK_CUDA(cudaEventCreateWithFlags(&_start_d2dcopy, 0));
  }

  ~CommGemmOverlap() {
    cudaEventDestroy(_start_d2dcopy);
    cudaStreamDestroy(_stream_comm);
  }

  /*
  ** Bulk GEMM + All-Gather/Reduce-Scatter
  ** This function assumes that input (B) is pre-copied to ubuf
  */
  void bulk_gemm_overlap(cudaStream_t stream_main,
    const TensorWrapper &A, bool A_trans, const TensorWrapper &B, bool B_trans,
    const TensorWrapper &bias, const TensorWrapper &D, const TensorWrapper &pre_gelu_out,
    const TensorWrapper &ubuf, const TensorWrapper &rs_output, const TensorWrapper &workspace,
    bool grad, bool accumulate, bool use_split_accumulator, NVTE_Comm_Overlap_Type comm_type
  ) {
    NVTE_CHECK(!_use_nvshmem);
    _ub_comm->use_ce = _use_ce;
    _ub_comm->sms = _comm_sms;
    _ub_comm->cga_size = _cga_size;

    // Get the current userbuf offset
    char *ubuf_wt_ptr = reinterpret_cast<char *>(ubuf.dptr());
    int comm_elements = (ubuf.numel() / 2) * ubuf.element_size();  // UBUF uses 2Byte element size
    if (comm_type == NVTE_Comm_Overlap_Type::REDUCE_SCATTER) {
      ubuf_wt_ptr += (ubuf.numel() * ubuf.element_size() / _tp_size) * _tp_id;
    }

    // Catch up the default torch stream
    NVTE_CHECK_CUDA(cudaEventRecord(_start_comm, stream_main));
    NVTE_CHECK_CUDA(cudaStreamWaitEvent(_stream_comm, _start_comm, 0));

    // Communication: AG and RS
    if (comm_type == NVTE_Comm_Overlap_Type::ALL_GATHER) {
      allgather2_userbuff_inplace(_ub_reg, 0, comm_elements, _ub_comm, _stream_comm);
    } else if (comm_type == NVTE_Comm_Overlap_Type::REDUCE_SCATTER) {
      if (ubuf.element_size() == 1) {
        assert(rs_output.numel() == ubuf.numel() / _tp_size);
        assert(rs_output.size(0) == ubuf.size(0) / _tp_size);
        assert(rs_output.element_size() == 2);
        char *rs_output_ptr = reinterpret_cast<char *>(rs_output.dptr());
        reducescatter2_userbuff_fp8<__nv_fp8_e5m2>(rs_output_ptr, ubuf.scale_inv(), _ub_reg, 0,
                                                   comm_elements, _ub_comm,
                                                   _stream_comm);
      } else {
        reducescatter2_userbuff_inplace(_ub_reg, 0, comm_elements, _ub_comm,
                                        _stream_comm);
      }
    } else {
      NVTE_ERROR("Not supported communication type.");
    }

    assert(pre_gelu_out.numel() == 0);
    nvte_cublas_gemm(A.data(), B.data(), D.data(), bias.data(), pre_gelu_out.data(),
                     A_trans, B_trans, grad, workspace.data(), accumulate, use_split_accumulator,
                     _math_sms, stream_main);

    NVTE_CHECK_CUDA(cudaEventRecord(_stop_comm, _stream_comm));
    NVTE_CHECK_CUDA(cudaStreamWaitEvent(stream_main, _stop_comm, 0));
  }  // bulk_gemm_overlap

  /*
  ** Atomic FPROP GEMM + ReduceScatter
  */
  void atomic_gemm_overlap_rs(cudaStream_t stream_main,
    const TensorWrapper &A, bool A_trans, const TensorWrapper &B, bool B_trans,
    const TensorWrapper &bias, const TensorWrapper &D, const TensorWrapper &pre_gelu_out,
    const TensorWrapper &ubuf, const TensorWrapper &counters, const TensorWrapper &rs_output,
    const TensorWrapper &workspace, bool grad, bool accumulate, bool use_split_accumulator
  ) {
    NVTE_CHECK(!_use_nvshmem);
    _ub_comm->use_ce = _use_ce;
    _ub_comm->sms = _comm_sms;
    _ub_comm->cga_size = _cga_size;

    // Get GEMM dimensions
    size_t m = A.size(0);
    size_t k = A.size(1);
    size_t n = B.size(0);
    size_t m_chunk = m / _num_splits;
    size_t workspace_size_chunk = workspace.numel() / _stream_compute.size();

    // Get input, output, and workspace data pointers
    char *input_a_chunk_ptr = reinterpret_cast<char *>(A.dptr());
    char *output_buf_chunk_ptr = reinterpret_cast<char *>(ubuf.dptr());
    char *workspace_ptr = reinterpret_cast<char *>(workspace.dptr());
    int *counter_ptr = reinterpret_cast<int *>(counters.dptr());
    char *rs_output_ptr = reinterpret_cast<char *>(rs_output.dptr());
    int ori_sms = _ub_comm->sms;

    // Catch up the default torch stream
    NVTE_CHECK_CUDA(cudaEventRecord(_start_compute, stream_main));
    NVTE_CHECK_CUDA(cudaStreamWaitEvent(_stream_comm, _start_compute, 0));

    assert(pre_gelu_out.numel() == 0);

    TensorWrapper input_a = TensorWrapper(
      reinterpret_cast<void *>(input_a_chunk_ptr), {m, k},
      A.dtype(), A.amax(), A.scale(), A.scale_inv());
    TensorWrapper output_d = TensorWrapper(
      reinterpret_cast<void *>(output_buf_chunk_ptr), {n, m},
      ubuf.dtype(), ubuf.amax(), ubuf.scale(), ubuf.scale_inv());
    TensorWrapper workspace_chunk = TensorWrapper(
      reinterpret_cast<void *>(workspace_ptr), {workspace_size_chunk}, workspace.dtype());
    nvte_cublas_atomic_gemm(
      input_a.data(), B.data(), output_d.data(), bias.data(), pre_gelu_out.data(),
      A_trans, B_trans, grad, workspace_chunk.data(), accumulate, use_split_accumulator,
      _math_sms, /* m-splits */ _num_splits, /* n-splits */ 0, /* GEMM is producer */ true,
      counters.data(), stream_main);

    for (int i = 0; i < _num_splits; i++) {
      if (_rs_kernel_type == 1) {  // atomic comms
        if (i == _num_splits - 1) {
          _ub_comm->sms = UB_MAX_SM;
        }
        if (ubuf.element_size() == 1) {
          reducescatter2_userbuff_strided_atomic_fp8<__nv_fp8_e4m3>(
              rs_output_ptr, ubuf.scale_inv(), _ub_reg, i * m_chunk, m_chunk, n, m, m, _num_splits,
              &counter_ptr[i], _ub_comm, _stream_comm);
        } else {
          reducescatter2_userbuff_strided_atomic(rs_output_ptr, _ub_reg, i * m_chunk, m_chunk, n, m,
                                                 _num_splits, &counter_ptr[i], _ub_comm,
                                                 _stream_comm);
        }
      } else if (_rs_kernel_type == 2) {  // multi-atomic comms
        if (ubuf.element_size() == 1) {
          reducescatter2_userbuff_strided_multiatomic_fp8<__nv_fp8_e4m3>(
              rs_output_ptr, ubuf.scale_inv(), _ub_reg, m_chunk, m_chunk, n, m, m, _num_splits,
              counter_ptr, _ub_comm, _stream_comm);
        } else {
          reducescatter2_userbuff_strided_multiatomic(rs_output_ptr, _ub_reg, m_chunk, m_chunk, n,
                                                      m, _num_splits, counter_ptr, _ub_comm,
                                                      _stream_comm);
        }
        break;
      } else {  // non-atomic comms
        consumer(counter_ptr, i, _stream_comm);
        reducescatter2_userbuff_strided(rs_output_ptr, _ub_reg, i * m_chunk, m_chunk, n, m,
                                        _ub_comm, _stream_comm);
      }

      rs_output_ptr += m_chunk * rs_output.element_size();
    }

    _ub_comm->sms = ori_sms;
    NVTE_CHECK_CUDA(cudaEventRecord(_stop_comm, _stream_comm));
    NVTE_CHECK_CUDA(cudaStreamWaitEvent(stream_main, _stop_comm, 0));
  }  // atomic_gemm_overlap_rs

  /*
  ** Split FPROP GEMM + ReduceScatter
  */
  void split_gemm_overlap_rs(cudaStream_t stream_main,
    const TensorWrapper &A, bool A_trans, const TensorWrapper &B, bool B_trans,
    const TensorWrapper &bias, const TensorWrapper &D, const TensorWrapper &pre_gelu_out,
    const TensorWrapper &ubuf, const TensorWrapper &rs_output, const TensorWrapper &workspace,
    bool grad, bool accumulate, bool use_split_accumulator, bool gemm_overlap
  ) {
    NVTE_CHECK(!_use_nvshmem);
    _ub_comm->use_ce = _use_ce;
    _ub_comm->sms = _comm_sms;
    _ub_comm->cga_size = _cga_size;

    size_t m = A.size(0);
    size_t k = A.size(1);
    size_t n = B.size(0);
    size_t m_chunk = m / _num_splits;
    size_t input_a_chunk_size = m_chunk * k;
    size_t output_chunk_size = n * m_chunk;
    size_t workspace_size_chunk = workspace.numel() / _stream_compute.size();

    // Get input, output, and workspace data pointers
    char *input_a_chunk_ptr = reinterpret_cast<char *>(A.dptr());
    char *output_buf_chunk_ptr = reinterpret_cast<char *>(ubuf.dptr());
    char *workspace_ptr = reinterpret_cast<char *>(workspace.dptr());

    char *rs_output_ptr = reinterpret_cast<char *>(rs_output.dptr());
    int ori_sms = _ub_comm->sms;

    // Catch up the default torch stream
    NVTE_CHECK_CUDA(cudaEventRecord(_start_compute, stream_main));
    for (size_t i = 0; i < _stream_compute.size(); i++) {
      NVTE_CHECK_CUDA(cudaStreamWaitEvent(_stream_compute[i], _start_compute, 0));
    }
    NVTE_CHECK_CUDA(cudaStreamWaitEvent(_stream_comm, _start_compute, 0));

    assert(pre_gelu_out.numel() == 0);

    if (gemm_overlap) {
      TensorWrapper input_a_chunk = TensorWrapper(
        reinterpret_cast<void *>(input_a_chunk_ptr), {m_chunk, k},
        A.dtype(), A.amax(), A.scale(), A.scale_inv());
      TensorWrapper output_chunk = TensorWrapper(
        reinterpret_cast<void *>(output_buf_chunk_ptr), {n, m_chunk},
        ubuf.dtype(), ubuf.amax(), ubuf.scale(), ubuf.scale_inv());
      TensorWrapper workspace_chunk = TensorWrapper(
        reinterpret_cast<void *>(workspace_ptr), {workspace_size_chunk}, workspace.dtype());

      nvte_cublas_gemm(
        input_a_chunk.data(), B.data(), output_chunk.data(), bias.data(), pre_gelu_out.data(),
        A_trans, B_trans, grad, workspace_chunk.data(), accumulate, use_split_accumulator,
        _math_sms, _stream_compute[0]);

      for (int i = 1; i < _num_splits; i++) {
        input_a_chunk_ptr += input_a_chunk_size * B.element_size();
        output_buf_chunk_ptr += output_chunk_size * ubuf.element_size();

        TensorWrapper input_a_chunk = TensorWrapper(
          reinterpret_cast<void *>(input_a_chunk_ptr), {m_chunk, k},
          A.dtype(), A.amax(), A.scale(), A.scale_inv());
        TensorWrapper output_chunk = TensorWrapper(
          reinterpret_cast<void *>(output_buf_chunk_ptr), {n, m_chunk},
          ubuf.dtype(), ubuf.amax(), ubuf.scale(), ubuf.scale_inv());
        TensorWrapper workspace_chunk = TensorWrapper(
          reinterpret_cast<void *>(
            workspace_ptr + (i % _stream_compute.size()) * workspace_size_chunk),
            {workspace_size_chunk}, workspace.dtype());

        nvte_cublas_gemm(
          input_a_chunk.data(), B.data(), output_chunk.data(), bias.data(), pre_gelu_out.data(),
          A_trans, B_trans, grad, workspace_chunk.data(), accumulate, use_split_accumulator,
          _math_sms, _stream_compute[i % _stream_compute.size()]);

        NVTE_CHECK_CUDA(cudaEventRecord(
            _start_comm, _stream_compute[(i - 1) % _stream_compute.size()]));
        NVTE_CHECK_CUDA(cudaStreamWaitEvent(_stream_comm, _start_comm, 0));

        // Communication chunk
        if (ubuf.element_size() == 1) {
          reducescatter2_userbuff_stridedoutput_fp8<__nv_fp8_e4m3>(
              rs_output_ptr, ubuf.scale_inv(), _ub_reg, (i - 1) * output_chunk_size, m_chunk, n, m,
              _ub_comm, _stream_comm);
        } else {
          reducescatter2_userbuff_stridedoutput(rs_output_ptr, _ub_reg, (i - 1) * output_chunk_size,
                                                m_chunk, n, m, _ub_comm,
                                                _stream_comm);
        }

        rs_output_ptr += m_chunk * rs_output.element_size();
      }
      int last_compute_stream_id =
          (_num_splits + _stream_compute.size() - 1) % _stream_compute.size();
      NVTE_CHECK_CUDA(
          cudaEventRecord(_start_comm, _stream_compute[last_compute_stream_id]));
      NVTE_CHECK_CUDA(cudaStreamWaitEvent(_stream_comm, _start_comm, 0));

      // Last communication chunk with max SM
      _ub_comm->sms = UB_MAX_SM;
      if (ubuf.element_size() == 1) {
        reducescatter2_userbuff_stridedoutput_fp8<__nv_fp8_e4m3>(
            rs_output_ptr, ubuf.scale_inv(),
            _ub_reg, (_num_splits - 1) * output_chunk_size, m_chunk, n, m, _ub_comm, _stream_comm);
      } else {
        reducescatter2_userbuff_stridedoutput(rs_output_ptr, _ub_reg,
                                              (_num_splits - 1) * output_chunk_size, m_chunk, n, m,
                                              _ub_comm, _stream_comm);
      }
    } else {
      for (int i = 0; i < _num_splits; i++) {
        TensorWrapper input_a_chunk = TensorWrapper(
          reinterpret_cast<void *>(input_a_chunk_ptr), {m_chunk, k},
          A.dtype(), A.amax(), A.scale(), A.scale_inv());
        TensorWrapper output_chunk = TensorWrapper(
          reinterpret_cast<void *>(output_buf_chunk_ptr), {n, m_chunk},
          ubuf.dtype(), ubuf.amax(), ubuf.scale(), ubuf.scale_inv());
        TensorWrapper workspace_chunk = TensorWrapper(
          reinterpret_cast<void *>(
            workspace_ptr + (i % _stream_compute.size()) * workspace_size_chunk),
            {workspace_size_chunk}, workspace.dtype());

        nvte_cublas_gemm(
          input_a_chunk.data(), B.data(), output_chunk.data(), bias.data(), pre_gelu_out.data(),
          A_trans, B_trans, grad, workspace_chunk.data(), accumulate, use_split_accumulator,
          _math_sms, _stream_compute[i % _stream_compute.size()]);

        NVTE_CHECK_CUDA(cudaEventRecord(_start_comm, _stream_compute[i % _stream_compute.size()]));
        NVTE_CHECK_CUDA(cudaStreamWaitEvent(_stream_comm, _start_comm, 0));

        // Communication chunk. Uses MAX_SM at the last chunk
        if (i == _num_splits - 1) {
          _ub_comm->sms = UB_MAX_SM;
        }
        if (ubuf.element_size() == 1) {
          reducescatter2_userbuff_stridedoutput_fp8<__nv_fp8_e4m3>(
              rs_output_ptr, ubuf.scale_inv(), _ub_reg, i * output_chunk_size, m_chunk, n, m,
              _ub_comm, _stream_comm);
        } else {
          reducescatter2_userbuff_stridedoutput(rs_output_ptr, _ub_reg, i * output_chunk_size,
                                                m_chunk, n, m, _ub_comm,
                                                _stream_comm);
        }
        rs_output_ptr += m_chunk * rs_output.element_size();
        input_a_chunk_ptr += input_a_chunk_size * B.element_size();
        output_buf_chunk_ptr += output_chunk_size * ubuf.element_size();
      }
    }
    for (size_t i = 0; i < _stream_compute.size(); i++) {
      NVTE_CHECK_CUDA(
          cudaEventRecord(_stop_compute, _stream_compute[i]));
      NVTE_CHECK_CUDA(cudaStreamWaitEvent(stream_main, _stop_compute, 0));
    }
    _ub_comm->sms = ori_sms;
    NVTE_CHECK_CUDA(cudaEventRecord(_stop_comm, _stream_comm));
    NVTE_CHECK_CUDA(cudaStreamWaitEvent(stream_main, _stop_comm, 0));
  }  // split_gemm_overlap_rs
};  //  CommGemmOverlap

struct PYBIND11_EXPORT CommGemmOverlapP2P : CommGemmOverlapBase {
  bool _aggregate{false};
  bool _is_reduce_scatter{false};
  bool _ag_sendrecv_multiatomic{false};
  int _next_rank, _prev_rank, _rank, _rank_round_tp;

  int _num_ubuf_chunks, _self_chunk_id;
  cudaStream_t _stream_send, _stream_recv;
  cudaEvent_t _stop_send, _stop_recv;




// P2P
// P2P
// P2P
// P2P
// P2P
// P2P
// P2P
// P2P
// P2P
// P2P
// P2P
// P2P
// P2P
// P2P
// P2P








  CommGemmOverlapP2P(
    int worldrank, int worldsize, int localrank, int localsize, int nodeid, int numnodes,
    int num_max_streams, int cga_size, int num_comm_sms,
    bool set_sm_margin, bool use_ce, bool atomic_gemm, bool aggregate, bool is_reduce_scatter,
    std::function<void(void **, void *, size_t, char *)> alloc_copy_allgather_handle,
    std::function<void(void *, size_t, int, char *)> bcast_handle,
    std::function<void(char *)> barrier_handle,
    std::function<void(void *)> free_handle)
  : CommGemmOverlapBase(
      worldrank, worldsize, localrank, localsize, nodeid, numnodes,
      localsize, num_max_streams, cga_size, num_comm_sms, use_ce, set_sm_margin, atomic_gemm,
      alloc_copy_allgather_handle, bcast_handle, barrier_handle, free_handle) {
    _is_p2p = true;
    _aggregate = aggregate;
    _is_reduce_scatter = is_reduce_scatter;
    _rank_round_tp = (worldrank / localsize) * localsize;
    _next_rank = (localsize + worldrank + 1) % localsize + _rank_round_tp;
    _prev_rank = (localsize + worldrank - 1) % localsize + _rank_round_tp;
    _self_chunk_id = (_atomic_gemm && !_is_reduce_scatter) ? 0 : _tp_id;
    _num_ubuf_chunks = (_is_reduce_scatter) ? static_cast<int>(localsize * 2 - 1)
                                            : localsize;

    if (_atomic_gemm) {
      if (!_is_reduce_scatter) {
        _ag_sendrecv_multiatomic = getenv<bool>("NVTE_AG_P2P_MULTI_ATOMIC");
        if (worldrank == 0 && _ag_sendrecv_multiatomic) {
          printf("!!! [CommGemmOverlap] p2p all-gather with multi-atomic send/recv\n");
        }
      }
    }

<<<<<<< HEAD
    // NVTE_CHECK_CUDA(cudaStreamCreate(&_stream_send));
    // NVTE_CHECK_CUDA(cudaStreamCreate(&_stream_recv));
    NVTE_CHECK_CUDA(cudaStreamCreateWithFlags(&_stream_send, cudaStreamNonBlocking));
    NVTE_CHECK_CUDA(cudaStreamCreateWithFlags(&_stream_recv, cudaStreamNonBlocking));
=======
    NVTE_CHECK_CUDA(cudaStreamCreateWithPriority(&_stream_send, cudaStreamNonBlocking, -1));
    NVTE_CHECK_CUDA(cudaStreamCreateWithPriority(&_stream_recv, cudaStreamNonBlocking, -1));
>>>>>>> c5d1a369
    NVTE_CHECK_CUDA(cudaEventCreateWithFlags(&_stop_send, 0));
    NVTE_CHECK_CUDA(cudaEventCreateWithFlags(&_stop_recv, 0));
  }

  ~CommGemmOverlapP2P() {
    cudaEventDestroy(_stop_recv);
    cudaEventDestroy(_stop_send);
    cudaStreamDestroy(_stream_recv);
    cudaStreamDestroy(_stream_send);
  }

  /*
  ** Split AllGather + AtomicGEMM using P2P communication
  ** This function assumes the input (B) is pre-copied to ubuf_chunks[rank_id]. This is
  ** necessary to have AG outputs in each rank to be in the contiguous memory space
  ** after all ring exchange phases.
  */
  void atomic_gemm_overlap_ag(cudaStream_t stream_main,
    const TensorWrapper &A, bool A_trans, const TensorWrapper &B, bool B_trans,
    const TensorWrapper &bias, const TensorWrapper &D, const TensorWrapper &pre_gelu_out,
    const TensorWrapper &ubuf, const std::vector<TensorWrapper> &ubufs,
    const TensorWrapper &counters, const TensorWrapper &B_copy, const TensorWrapper &D_buffer,
    const TensorWrapper &workspace, bool grad, bool accumulate, bool use_split_accumulator
  ) {
    if(!_use_nvshmem) {
      NVTE_CHECK(_ub_comm != nullptr);
      _ub_comm->use_ce = _use_ce;
      _ub_comm->sms = _comm_sms;
      _ub_comm->cga_size = _cga_size;
    } else {
      _nvshmem_p2p->sync_all_on_stream(stream_main);
      _nvshmem_p2p->start_pipeline();
    }

    // Get GEMM dimensions between TN and NN input layouts
    const size_t m = (A_trans) ? A.size(0) : A.size(1);
    const size_t n = ubuf.size(0);
    const size_t n_chunk = n / _tp_size;

    // Get communication and GEMM output chunk sizes
    const int comm_bytes = ubufs[0].numel() * ubufs[0].element_size();

    // Get output and workspace data pointers
    char *workspace_ptr = reinterpret_cast<char *>(workspace.dptr());
    int *counter_ptr = reinterpret_cast<int *>(counters.dptr());
    size_t workspace_size_chunk = workspace.numel() / _stream_compute.size();

    assert(pre_gelu_out.numel() == 0);

    // Catch up the default torch stream
    NVTE_CHECK_CUDA(cudaEventRecord(_start_compute, stream_main));
    NVTE_CHECK_CUDA(cudaStreamWaitEvent(_stream_send, _start_compute, 0));
    NVTE_CHECK_CUDA(cudaStreamWaitEvent(_stream_recv, _start_compute, 0));
    NVTE_CHECK_CUDA(cudaStreamWaitEvent(_stream_compute[0], _start_compute, 0));

    TensorWrapper workspace_chunk = TensorWrapper(
      reinterpret_cast<void *>(workspace_ptr), {workspace_size_chunk}, workspace.dtype());

    for (int i = 0; i < _tp_size - 1; i++) {
      if (_ag_sendrecv_multiatomic) {
        if (i == 0) {
          userbuffers_sendrecv_multiatomic(_ub_reg, _ub_reg, comm_bytes, comm_bytes, comm_bytes,
                                           _ub_comm, _next_rank, _prev_rank, _tp_size,
                                           counter_ptr, true, _stream_recv);
        }
      } else {
<<<<<<< HEAD
        if(_use_nvshmem) {
          NVTE_CHECK(_nvshmem_p2p != nullptr);
          _nvshmem_p2p->send_and_signal((char*)ubufs[0].dptr() + send_offset, (char*)ubufs[0].dptr() + recv_offset, comm_bytes, _next_rank, _stream_recv);
          _nvshmem_p2p->wait(_prev_rank, _stream_recv);
        } else {
          userbuffers_send(_ub_reg, send_offset, _ub_reg, recv_offset, comm_bytes,
                           _ub_comm, _next_rank, _stream_recv);
          userbuffers_recv(_ub_reg, send_offset, _ub_reg, recv_offset, comm_bytes,
                           _ub_comm, _prev_rank, _stream_recv);
          }
=======
        // Set the userbuffer id. Buffer under send is the input for the current GEMM chunk The
        // initial input chunk is stored ubuf[rank]. This is to have the AG output in all ranks to
        // be contiguous after the ring exchanges.
        int send_chunk_id = i;
        int recv_chunk_id = i + 1;
        int send_offset = comm_bytes * send_chunk_id;
        int recv_offset = comm_bytes * recv_chunk_id;

        userbuffers_send(_ub_reg, send_offset, _ub_reg, recv_offset, comm_bytes,
                         _ub_comm, _next_rank, _stream_recv);
        userbuffers_recv(_ub_reg, send_offset, _ub_reg, recv_offset, comm_bytes,
                         _ub_comm, _prev_rank, _stream_recv);
>>>>>>> c5d1a369
        producer(counter_ptr, recv_chunk_id, _stream_recv);

        // cudaEventRecord(_stop_comm, _stream_recv);
        // while(cudaEventQuery(_stop_comm) != cudaSuccess) {}
        printf("comms completed i=%d out of %d\n",i,_tp_size);

      }

      if (i == 0) {
        nvte_cublas_atomic_gemm(
          A.data(), ubuf.data(), D.data(), bias.data(), pre_gelu_out.data(),
          A_trans, B_trans, grad, workspace_chunk.data(), accumulate, use_split_accumulator,
          _math_sms, 0, _tp_size, false, counters.data(), _stream_compute[0]);

        printf("nvte_cublas_atomic_gemm back to host\n");
      }
    }

    // Store the input activation for backprop
    if (B_copy.numel() > 0) {
      assert(B_copy.numel() == ubufs[_self_chunk_id].numel());
      assert(B_copy.element_size() == ubufs[_self_chunk_id].element_size());
      NVTE_CHECK_CUDA(cudaMemcpyAsync(
        B_copy.dptr(), ubufs[_self_chunk_id].dptr(),
        ubufs[_self_chunk_id].numel() * ubufs[_self_chunk_id].element_size(),
        cudaMemcpyDeviceToDevice, _stream_send));
      NVTE_CHECK_CUDA(cudaEventRecord(_stop_send, _stream_send));
      NVTE_CHECK_CUDA(cudaStreamWaitEvent(stream_main, _stop_send, 0));
    }

    // Reset atomic counters
    consumer_batch(counter_ptr, 1, _tp_size, (cudaStream_t)stream_main);

    // Copy the first GEMM output chunk to the end chunk position of D_buffer
    char *src_ptr = reinterpret_cast<char *>(D_buffer.dptr());
    NVTE_CHECK_CUDA(cudaMemcpyAsync(
      src_ptr + (D.numel() * D.element_size()),
      src_ptr,
      n_chunk * m * D.element_size(),
      cudaMemcpyDeviceToDevice,
      stream_main));
  }  // atomic_gemm_overlap_ag

  /*
  ** Split AllGather + GEMM using P2P communication
  ** This function assumes the input_b is pre-copied to ubufs[rank_id]. This is
  ** needed to have AG outputs in each rank to be in the contiguous memory space
  ** after all ring exchange phases.
  */
  void split_gemm_overlap_ag(cudaStream_t stream_main,
    const TensorWrapper &A, bool A_trans, const TensorWrapper &B, bool B_trans,
    const TensorWrapper &bias, const TensorWrapper &D, const TensorWrapper &pre_gelu_out,
    const std::vector<TensorWrapper> &ubufs, const TensorWrapper &B_copy,
    const TensorWrapper &workspace, bool grad, bool accumulate, bool use_split_accumulator
  ) {
    if(!_nvshmem_p2p) {
      NVTE_CHECK(_ub_comm != nullptr);
      _ub_comm->use_ce = _use_ce;
      _ub_comm->sms = _comm_sms;
      _ub_comm->cga_size = _cga_size;
    } else {
      _nvshmem_p2p->sync_all_on_stream(stream_main);
      _nvshmem_p2p->start_pipeline();
    }

    // Get GEMM dimensions between TN and NN input layouts
    const size_t m = (A_trans) ? A.size(0) : A.size(1);
    const size_t k = (A_trans) ? A.size(1) : A.size(0);
    const size_t n_chunk = ubufs[0].size(0);

    // Get communication and GEMM output chunk sizes
    const int comm_bytes = ubufs[0].numel() * ubufs[0].element_size();
    const bool do_gelu = pre_gelu_out.numel() > 0;
    const int output_chunk_bytes = (n_chunk * m) * D.element_size();
    const int aux_chunk_bytes = do_gelu ? (n_chunk * m) * pre_gelu_out.element_size() : 0;

    // Get output and workspace data pointers
    char *output_ptr = reinterpret_cast<char *>(D.dptr());
    char *pre_gelu_out_ptr = reinterpret_cast<char *>(pre_gelu_out.dptr());
    char *workspace_ptr = reinterpret_cast<char *>(workspace.dptr());
    size_t workspace_size_chunk = workspace.numel() / _stream_compute.size();

    NVTE_CHECK_CUDA(cudaEventRecord(_start_compute, stream_main));
    NVTE_CHECK_CUDA(cudaStreamWaitEvent(_stream_send, _start_compute, 0));
    NVTE_CHECK_CUDA(cudaStreamWaitEvent(_stream_recv, _start_compute, 0));
    for (size_t i = 0; i < _stream_compute.size(); i++) {
      NVTE_CHECK_CUDA(cudaStreamWaitEvent(_stream_compute[i], _start_compute, 0));
    }

    if (_aggregate) {
      const int num_steps = _tp_size / 2;
      char *input_b_ptr = reinterpret_cast<char *>(ubufs[0].dptr());

      // Initial 1X input chunk exchange between neighboring peers
      int send_chunk_id = _tp_id;
      int recv_chunk_id = (_tp_id % 2 == 0) ? _tp_id + 1 : _tp_id - 1;
      int send_offset = comm_bytes * send_chunk_id;
      int recv_offset = comm_bytes * recv_chunk_id;
      int peer_rank = (_tp_id % 2 == 0) ? _next_rank : _prev_rank;
      if(_use_nvshmem) {
        NVTE_CHECK(_nvshmem_p2p != nullptr);
        _nvshmem_p2p->send_and_signal((char*)ubufs[0].dptr() + send_offset, (char*)ubufs[0].dptr() + send_offset, comm_bytes, peer_rank, _stream_send);
        _nvshmem_p2p->wait(peer_rank, _stream_recv);
      } else {
        userbuffers_send(_ub_reg, send_offset, _ub_reg, send_offset, comm_bytes, _ub_comm, peer_rank,
                        _stream_send);
        userbuffers_recv(_ub_reg, recv_offset, _ub_reg, recv_offset, comm_bytes, _ub_comm, peer_rank,
                        _stream_recv);
      }

      NVTE_CHECK_CUDA(cudaEventRecord(_stop_recv, _stream_recv));
      NVTE_CHECK_CUDA(cudaStreamWaitEvent(_stream_send, _stop_recv, 0));
      NVTE_CHECK_CUDA(cudaStreamWaitEvent(_stream_compute[0], _stop_recv, 0));

      int local_rank_round2 = (_tp_id % 2 == 0) ? _tp_id : _tp_id - 1;
      const int next_rank = (_tp_size + _tp_id + 2) % _tp_size + _rank_round_tp;
      const int prev_rank = (_tp_size + _tp_id - 2) % _tp_size + _rank_round_tp;

      // Ring exchange of 2X inputs chunks
      for (int i = 0; i < num_steps; i++) {
        send_chunk_id = (_tp_size + local_rank_round2 - i * 2) % _tp_size;
        recv_chunk_id = (_tp_size + local_rank_round2 - i * 2 - 2) % _tp_size;
        send_offset = comm_bytes * send_chunk_id;
        recv_offset = comm_bytes * recv_chunk_id;

        // GEMM
        TensorWrapper input_b_chunk = TensorWrapper(
          reinterpret_cast<void *>(input_b_ptr + send_offset), {n_chunk * 2, k},
          ubufs[0].dtype(), ubufs[0].amax(), ubufs[0].scale(), ubufs[0].scale_inv());
        TensorWrapper output_chunk = TensorWrapper(
          reinterpret_cast<void *>(output_ptr + (send_chunk_id * output_chunk_bytes)),
          {n_chunk * 2, m}, D.dtype(), D.amax(), D.scale(), D.scale_inv());
        TensorWrapper pre_gelu_out_chunk = TensorWrapper(
          nullptr, std::vector<size_t>{0}, pre_gelu_out.dtype());
        if (do_gelu) {
            pre_gelu_out_chunk = TensorWrapper(
              reinterpret_cast<void *>(pre_gelu_out_ptr + (send_chunk_id * aux_chunk_bytes)),
              {n_chunk * 2, m}, pre_gelu_out.dtype());
        }
        TensorWrapper workspace_chunk = TensorWrapper(
          reinterpret_cast<void *>(
            workspace_ptr + (i % _stream_compute.size()) * workspace_size_chunk),
          {workspace_size_chunk}, workspace.dtype());

        nvte_cublas_gemm(
          A.data(), input_b_chunk.data(), output_chunk.data(), bias.data(),
          pre_gelu_out_chunk.data(), A_trans, B_trans, grad, workspace_chunk.data(), accumulate,
          use_split_accumulator, _math_sms, _stream_compute[i % _stream_compute.size()]);

        if (i < num_steps - 1) {
          // P2P communication
          if(_use_nvshmem) {
            NVTE_CHECK(_nvshmem_p2p != nullptr);
            _nvshmem_p2p->send_and_signal((char*)ubufs[0].dptr() + send_offset, (char*)ubufs[0].dptr() + send_offset, comm_bytes * 2, next_rank, _stream_send);
            _nvshmem_p2p->wait(prev_rank, _stream_recv);
          } else {
            userbuffers_send(_ub_reg, send_offset, _ub_reg, send_offset, comm_bytes * 2, _ub_comm,
                            next_rank, _stream_send);
            userbuffers_recv(_ub_reg, recv_offset, _ub_reg, recv_offset, comm_bytes * 2, _ub_comm,
                            prev_rank, _stream_recv);
          }

          NVTE_CHECK_CUDA(cudaEventRecord(_stop_recv, _stream_recv));
          NVTE_CHECK_CUDA(cudaStreamWaitEvent(_stream_send, _stop_recv, 0));
          NVTE_CHECK_CUDA(cudaStreamWaitEvent(
              _stream_compute[(i + 1) % _stream_compute.size()], _stop_recv, 0));
        } else if (B_copy.numel() > 0) {
          assert(B_copy.numel() == ubufs[_tp_id].numel());
          assert(B_copy.element_size() == ubufs[_tp_id].element_size());
          NVTE_CHECK_CUDA(cudaMemcpyAsync(B_copy.dptr(), ubufs[_tp_id].dptr(),
                                          ubufs[_tp_id].numel() * ubufs[_tp_id].element_size(),
                                          cudaMemcpyDeviceToDevice, _stream_send));
        }
      }
    } else {
      for (int i = 0; i < _tp_size; i++) {
        // Set the userbuffer id. Buffer under send is the input for the current
        // GEMM chunk The initial input chunk is stored _ubuf[rank]. This is to
        // have the AG output in all ranks to be contiguous after the ring
        // exchanges
        int send_chunk_id = (_tp_size + _tp_id - i) % _tp_size;
        int recv_chunk_id = (_tp_size + _tp_id - i - 1) % _tp_size;
        int send_offset = comm_bytes * send_chunk_id;
        int recv_offset = comm_bytes * recv_chunk_id;

        // GEMM
        TensorWrapper output_chunk = TensorWrapper(
            reinterpret_cast<void *>(output_ptr + (send_chunk_id * output_chunk_bytes)),
            {n_chunk, m}, D.dtype(), D.amax(), D.scale(), D.scale_inv());
        TensorWrapper pre_gelu_out_chunk = TensorWrapper(
          nullptr, std::vector<size_t>{0}, pre_gelu_out.dtype());
        if (do_gelu) {
            pre_gelu_out_chunk = TensorWrapper(
              reinterpret_cast<void *>(pre_gelu_out_ptr + (send_chunk_id * aux_chunk_bytes)),
              {n_chunk, m}, pre_gelu_out.dtype());
        }
        TensorWrapper workspace_chunk = TensorWrapper(
          reinterpret_cast<void *>(
            workspace_ptr + (i % _stream_compute.size()) * workspace_size_chunk),
          {workspace_size_chunk}, workspace.dtype());

        nvte_cublas_gemm(A.data(), ubufs[send_chunk_id].data(), output_chunk.data(), bias.data(),
                         pre_gelu_out_chunk.data(), A_trans, B_trans, grad, workspace_chunk.data(),
                         accumulate, use_split_accumulator, _math_sms,
                         _stream_compute[i % _stream_compute.size()]);

        if (i < _tp_size - 1) {
          // P2P communication
          if(_use_nvshmem) {
            NVTE_CHECK(_nvshmem_p2p != nullptr);
            // TODO: use ubufs[send_chunk_id] - for some reason this does not work, those pointers don't seem to be NVSHMEM allocated/mapped (?)
            _nvshmem_p2p->send_and_signal((char*)ubufs[0].dptr() + send_offset, (char*)ubufs[0].dptr() + send_offset, comm_bytes, _next_rank, _stream_send);
            _nvshmem_p2p->wait(_prev_rank, _stream_recv);
          } else {
            userbuffers_send(_ub_reg, send_offset, _ub_reg, send_offset, comm_bytes, _ub_comm,
                            _next_rank, _stream_send);
            userbuffers_recv(_ub_reg, recv_offset, _ub_reg, recv_offset, comm_bytes, _ub_comm,
                            _prev_rank, _stream_recv);
          }

          NVTE_CHECK_CUDA(cudaEventRecord(_stop_recv, _stream_recv));
          NVTE_CHECK_CUDA(cudaStreamWaitEvent(_stream_send, _stop_recv, 0));
          NVTE_CHECK_CUDA(cudaStreamWaitEvent(
              _stream_compute[(i + 1) % _stream_compute.size()], _stop_recv, 0));
        } else if (B_copy.numel() > 0) {
          assert(B_copy.numel() == ubufs[_tp_id].numel());
          assert(B_copy.element_size() == ubufs[_tp_id].element_size());
          NVTE_CHECK_CUDA(cudaMemcpyAsync(B_copy.dptr(), ubufs[_tp_id].dptr(),
                                          ubufs[_tp_id].numel() * ubufs[_tp_id].element_size(),
                                          cudaMemcpyDeviceToDevice, _stream_send));
        }
      }
    }

    for (size_t i = 0; i < _stream_compute.size(); i++) {
      NVTE_CHECK_CUDA(
          cudaEventRecord(_stop_compute, _stream_compute[i]));
      NVTE_CHECK_CUDA(cudaStreamWaitEvent(stream_main, _stop_compute, 0));
    }

    NVTE_CHECK_CUDA(cudaEventRecord(_stop_send, _stream_send));
    NVTE_CHECK_CUDA(cudaStreamWaitEvent(stream_main, _stop_send, 0));
    NVTE_CHECK_CUDA(cudaEventRecord(_stop_recv, _stream_recv));
    NVTE_CHECK_CUDA(cudaStreamWaitEvent(stream_main, _stop_recv, 0));
  }  // split_gemm_overlap_ag

  /*
  ** Split ReduceScatter + Atomic GEMM using P2P communication
  ** This implementation produces an RS output in the shape of
  ** {_tp_size, _ubuf.size(0) / _tp_size, _ubuf.size(1)}. This needs to be sum-reduced in the
  ** first dimension to produce the final RS output of size {_ubuf.size(0), _ubuf_size(1)}.
  */
  void atomic_gemm_overlap_rs(cudaStream_t stream_main,
    const TensorWrapper &A, bool A_trans, const TensorWrapper &B, bool B_trans,
    const TensorWrapper &bias, const TensorWrapper &D, const TensorWrapper &pre_gelu_out,
    const TensorWrapper &ubuf, const std::vector<TensorWrapper> &ubufs,
    const TensorWrapper &counters, const TensorWrapper &workspace,
    bool grad, bool accumulate, bool use_split_accumulator
  ) {
    if(!_use_nvshmem) {
      NVTE_CHECK(_ub_comm != nullptr);
      _ub_comm->use_ce = _use_ce;
      _ub_comm->sms = _comm_sms;
      _ub_comm->cga_size = _cga_size;
    } else {
      _nvshmem_p2p->sync_all_on_stream(stream_main);
      _nvshmem_p2p->start_pipeline();
    }

    // Get communication and GEMM input chunk sizes
    const int comm_bytes = ubufs[0].numel() * ubufs[0].element_size();

    // Get input and workspace data pointers
    char *workspace_ptr = reinterpret_cast<char *>(workspace.dptr());
    int *counter_ptr = reinterpret_cast<int *>(counters.dptr());
    size_t workspace_size_chunk = workspace.numel() / _stream_compute.size();

    // Catch up the main stream
    NVTE_CHECK_CUDA(cudaEventRecord(_start_compute, stream_main));
    NVTE_CHECK_CUDA(cudaStreamWaitEvent(_stream_recv, _start_compute, 0));

    // Atomic GEMM
    // Process GEMM chunks in the order that AG+GEMM places the output chunks.
    TensorWrapper workspace_chunk = TensorWrapper(
      reinterpret_cast<void *>(workspace_ptr), {workspace_size_chunk}, workspace.dtype());
    nvte_cublas_atomic_gemm(
      A.data(), B.data(), ubuf.data(), bias.data(), pre_gelu_out.data(),
      A_trans, B_trans, grad, workspace_chunk.data(), accumulate, use_split_accumulator,
      _math_sms, 0, _tp_size, true, counters.data(), stream_main);

    // P2P communication chunk
    for (int i = 1; i < _tp_size; i++) {
      int send_chunk_id = i - 1;
      int recv_chunk_id = send_chunk_id + _tp_size;
      int send_offset = comm_bytes * send_chunk_id;
      int recv_offset = comm_bytes * recv_chunk_id;
      int send_rank = (_tp_size + _tp_id - i) % _tp_size + _rank_round_tp;
      int recv_rank = (_tp_id + i) % _tp_size + _rank_round_tp;

      consumer(counter_ptr, send_chunk_id, _stream_recv);
<<<<<<< HEAD
      if(_use_nvshmem) {
        NVTE_CHECK(_nvshmem_p2p != nullptr);
        _nvshmem_p2p->send_and_signal((char*)ubufs[0].dptr() + send_offset, (char*)ubufs[0].dptr() + recv_offset, comm_bytes, send_rank, _stream_recv);
        _nvshmem_p2p->wait(recv_rank, _stream_recv);
      } else {
        userbuffers_send(_ub_reg, send_offset, _ub_reg, recv_offset, comm_bytes,
                        _ub_comm, send_rank, _stream_recv);
        userbuffers_recv(_ub_reg, send_offset, _ub_reg, recv_offset, comm_bytes,
                        _ub_comm, recv_rank, _stream_recv);
      }
=======
      userbuffers_send(_ub_reg, send_offset, _ub_reg, recv_offset, comm_bytes,
                       _ub_comm, send_rank, _stream_recv);
      userbuffers_recv(_ub_reg, send_offset, _ub_reg, recv_offset, comm_bytes,
                       _ub_comm, recv_rank, _stream_recv);
>>>>>>> c5d1a369
    }

    NVTE_CHECK_CUDA(cudaEventRecord(_stop_recv, _stream_recv));
    NVTE_CHECK_CUDA(cudaStreamWaitEvent(stream_main, _stop_recv, 0));
  }  // atomic_gemm_overlap_rs

  /*
  ** Split ReduceScatter + Pipelined GEMM using P2P communication
  ** This implementation produces an RS output in the shape of
  ** {_tp_size, _ubuf.size(0) / _tp_size, _ubuf.size(1)}. This needs to be sum-reduced in the
  ** first dimension to produce the final RS output of size {_ubuf.size(0), _ubuf_size(1)}.
  */
  void split_gemm_overlap_rs(cudaStream_t stream_main,
    const TensorWrapper &A, bool A_trans, const TensorWrapper &B, bool B_trans,
    const TensorWrapper &bias, const TensorWrapper &D, const TensorWrapper &pre_gelu_out,
    const std::vector<TensorWrapper> &ubufs, const TensorWrapper &workspace,
    bool grad, bool accumulate, bool use_split_accumulator
  ) {
    if(!_use_nvshmem) {
      NVTE_CHECK(_ub_comm != nullptr);
      _ub_comm->use_ce = _use_ce;
      _ub_comm->sms = _comm_sms;
      _ub_comm->cga_size = _cga_size;
    } else {
      _nvshmem_p2p->sync_all_on_stream(stream_main);
      _nvshmem_p2p->start_pipeline();
    }

    size_t k = A.size(1);
    size_t n = B.size(0);

    // Get communication and GEMM input chunk sizes
    size_t n_chunk = n / _tp_size;
    const int comm_bytes = ubufs[0].numel() * ubufs[0].element_size();
    const int input_b_chunk_bytes = n_chunk * k * B.element_size();

    // Get input and workspace data pointers
    char *input_b_ptr = reinterpret_cast<char *>(B.dptr());
    char *workspace_ptr = reinterpret_cast<char *>(workspace.dptr());
    size_t workspace_size_chunk = workspace.numel() / _stream_compute.size();

    // Catch up the main stream
    NVTE_CHECK_CUDA(cudaEventRecord(_start_compute, stream_main));
    NVTE_CHECK_CUDA(cudaStreamWaitEvent(_stream_send, _start_compute, 0));
    NVTE_CHECK_CUDA(cudaStreamWaitEvent(_stream_recv, _start_compute, 0));
    for (size_t i = 0; i < _stream_compute.size(); i++) {
        NVTE_CHECK_CUDA(cudaStreamWaitEvent(_stream_compute[i], _start_compute, 0));
    }

    // GEMM and send/recv chunks
    for (int i = 0; i < _tp_size; i++) {
      // GEMM chunk
      int input_b_chunk_id = (_tp_id + i + 1) % _tp_size;
      char* input_b_chunk_ptr = input_b_ptr + (input_b_chunk_id * input_b_chunk_bytes);
      TensorWrapper input_b_chunk = TensorWrapper(
        reinterpret_cast<void *>(input_b_chunk_ptr), {n_chunk, k},
        B.dtype(), B.amax(), B.scale(), B.scale_inv());
      // Store the last GEMM chunk output to the recieve buffer.
      TensorWrapper workspace_chunk = TensorWrapper(
        reinterpret_cast<void *>(
          workspace_ptr + (i % _stream_compute.size()) * workspace_size_chunk),
        {workspace_size_chunk}, workspace.dtype());
      cudaStream_t gemm_stream = (i == _tp_size - 1) ? stream_main
                                                     : _stream_compute[i % _stream_compute.size()];
      nvte_cublas_gemm(
        A.data(), input_b_chunk.data(), ubufs[i].data(), bias.data(), pre_gelu_out.data(),
        A_trans, B_trans, grad, workspace_chunk.data(), accumulate, use_split_accumulator,
        _math_sms, gemm_stream);

      if (i > 0) {
          // P2P communication chunk
          int send_offset = comm_bytes * (i - 1);
          int recv_offset = comm_bytes * (i - 1 + _tp_size);
          int send_rank = (_tp_id + i) % _tp_size + _rank_round_tp;
          int recv_rank = (_tp_size + _tp_id - i) % _tp_size + _rank_round_tp;
          NVTE_CHECK_CUDA(cudaEventRecord(
              _start_comm,  _stream_compute[(i - 1) % _stream_compute.size()]));
          NVTE_CHECK_CUDA(cudaStreamWaitEvent(_stream_send, _start_comm, 0));
          NVTE_CHECK_CUDA(cudaStreamWaitEvent(_stream_recv, _start_comm, 0));
          if(_use_nvshmem) {
            NVTE_CHECK(_nvshmem_p2p != nullptr);
            _nvshmem_p2p->send_and_signal((char*)ubufs[0].dptr() + send_offset, (char*)ubufs[0].dptr() + recv_offset, comm_bytes, send_rank, _stream_send);
            _nvshmem_p2p->wait(recv_rank, _stream_recv);
          } else {
            userbuffers_send(_ub_reg, send_offset, _ub_reg, recv_offset, comm_bytes,
                            _ub_comm, send_rank, _stream_send);
            userbuffers_recv(_ub_reg, send_offset, _ub_reg, recv_offset, comm_bytes,
                            _ub_comm, recv_rank, _stream_recv);
          }
      }
    }
    NVTE_CHECK_CUDA(cudaEventRecord(_stop_recv, _stream_recv));
    NVTE_CHECK_CUDA(cudaStreamWaitEvent(stream_main, _stop_recv, 0));
  }  // split_gemm_overlap_rs
};  // CommGemmOverlapP2P

}  // namespace comm_gemm_overlap

}  // namespace transformer_engine

#endif  // TRANSFORMER_ENGINE_COMMON_COMM_GEMM_OVERLAP_H_<|MERGE_RESOLUTION|>--- conflicted
+++ resolved
@@ -92,7 +92,6 @@
     std::function<void(void *, size_t, int, char *)> bcast_handle,
     std::function<void(char *)> barrier_handle,
     std::function<void(void *)> free_handle
-<<<<<<< HEAD
   ) : _use_nvshmem(getenv<bool>("NVTE_NVSHMEM", false)) { // TODO: Stop relying on env var
     if (_use_nvshmem) { // TODO: use proper broadcast, and adjust world
       NVTE_CHECK(!_comm_created);
@@ -138,24 +137,9 @@
           1, 1, localsize, 1);
   #endif
         if (worldrank == 0) {
-          printf("!!! [UB] communicator initialized\n");
+          printf("!!! [CommGemmOverlap] communicator initialized\n");
         }
         _comm_created = true;
-=======
-  ) {
-    // Initialize the UB communicator
-    if (!_comm_created) {
-#ifdef UB_MPI_BOOTSTRAP
-      create_communicator_grouped2_mpi(&_ub_comm, 1, 1, localsize, 1);
-#else
-      create_communicator_grouped2(&_ub_comm,
-        worldrank, worldsize, localrank, localsize, nodeid, numnodes,
-        alloc_copy_allgather_handle, bcast_handle, barrier_handle, free_handle,
-        1, 1, localsize, 1);
-#endif
-      if (worldrank == 0) {
-        printf("!!! [CommGemmOverlap] communicator initialized\n");
->>>>>>> c5d1a369
       }
     }
 
@@ -202,31 +186,21 @@
   CommGemmOverlapBase& operator=(const CommGemmOverlapBase &other) = delete;
 
   void register_gpu_buffer(void **gpuptr, size_t bytes, bool alloc) {
-<<<<<<< HEAD
     if(_use_nvshmem) {
       NVTE_CHECK(alloc);
       NVTE_CHECK(_nvshmem_p2p != nullptr);
       gpuptr[0] = _nvshmem_p2p->malloc(bytes);
       NVTE_CHECK(gpuptr[0] != nullptr);
     } else {
-      NVTE_CHECK(_comm_created,
-                "!!! [UB] Communicator must be initialized before buffer registration.");
-      NVTE_CHECK(!_buffer_registered, "!!! [UB] GPU buffer is already registered.");
+      NVTE_CHECK(
+        _comm_created,
+        "!!! [CommGemmOverlap] Communicator must be initialized before buffer registration.");
+      NVTE_CHECK(!_buffer_registered, "!!! [CommGemmOverlap] GPU buffer is already registered.");
       _ub_reg = register_user_buffer_collective(gpuptr, bytes, _ub_comm, alloc);
       _buffer_registered = true;
       if (_tp_id == 0) {
-        printf("!!! [UB] registered buffer %d\n", _ub_reg);
-      }
-=======
-    NVTE_CHECK(
-      _comm_created,
-      "!!! [CommGemmOverlap] Communicator must be initialized before buffer registration.");
-    NVTE_CHECK(!_buffer_registered, "!!! [CommGemmOverlap] GPU buffer is already registered.");
-    _ub_reg = register_user_buffer_collective(gpuptr, bytes, _ub_comm, alloc);
-    _buffer_registered = true;
-    if (_tp_id == 0) {
-      printf("!!! [CommGemmOverlap] registered buffer %d\n", _ub_reg);
->>>>>>> c5d1a369
+        printf("!!! [CommGemmOverlap] registered buffer %d\n", _ub_reg);
+      }
     }
   }
 
@@ -639,15 +613,8 @@
       }
     }
 
-<<<<<<< HEAD
-    // NVTE_CHECK_CUDA(cudaStreamCreate(&_stream_send));
-    // NVTE_CHECK_CUDA(cudaStreamCreate(&_stream_recv));
-    NVTE_CHECK_CUDA(cudaStreamCreateWithFlags(&_stream_send, cudaStreamNonBlocking));
-    NVTE_CHECK_CUDA(cudaStreamCreateWithFlags(&_stream_recv, cudaStreamNonBlocking));
-=======
     NVTE_CHECK_CUDA(cudaStreamCreateWithPriority(&_stream_send, cudaStreamNonBlocking, -1));
     NVTE_CHECK_CUDA(cudaStreamCreateWithPriority(&_stream_recv, cudaStreamNonBlocking, -1));
->>>>>>> c5d1a369
     NVTE_CHECK_CUDA(cudaEventCreateWithFlags(&_stop_send, 0));
     NVTE_CHECK_CUDA(cudaEventCreateWithFlags(&_stop_recv, 0));
   }
@@ -714,7 +681,14 @@
                                            counter_ptr, true, _stream_recv);
         }
       } else {
-<<<<<<< HEAD
+        // Set the userbuffer id. Buffer under send is the input for the current GEMM chunk The
+        // initial input chunk is stored ubuf[rank]. This is to have the AG output in all ranks to
+        // be contiguous after the ring exchanges.
+        int send_chunk_id = i;
+        int recv_chunk_id = i + 1;
+        int send_offset = comm_bytes * send_chunk_id;
+        int recv_offset = comm_bytes * recv_chunk_id;
+
         if(_use_nvshmem) {
           NVTE_CHECK(_nvshmem_p2p != nullptr);
           _nvshmem_p2p->send_and_signal((char*)ubufs[0].dptr() + send_offset, (char*)ubufs[0].dptr() + recv_offset, comm_bytes, _next_rank, _stream_recv);
@@ -725,20 +699,6 @@
           userbuffers_recv(_ub_reg, send_offset, _ub_reg, recv_offset, comm_bytes,
                            _ub_comm, _prev_rank, _stream_recv);
           }
-=======
-        // Set the userbuffer id. Buffer under send is the input for the current GEMM chunk The
-        // initial input chunk is stored ubuf[rank]. This is to have the AG output in all ranks to
-        // be contiguous after the ring exchanges.
-        int send_chunk_id = i;
-        int recv_chunk_id = i + 1;
-        int send_offset = comm_bytes * send_chunk_id;
-        int recv_offset = comm_bytes * recv_chunk_id;
-
-        userbuffers_send(_ub_reg, send_offset, _ub_reg, recv_offset, comm_bytes,
-                         _ub_comm, _next_rank, _stream_recv);
-        userbuffers_recv(_ub_reg, send_offset, _ub_reg, recv_offset, comm_bytes,
-                         _ub_comm, _prev_rank, _stream_recv);
->>>>>>> c5d1a369
         producer(counter_ptr, recv_chunk_id, _stream_recv);
 
         // cudaEventRecord(_stop_comm, _stream_recv);
@@ -1039,7 +999,6 @@
       int recv_rank = (_tp_id + i) % _tp_size + _rank_round_tp;
 
       consumer(counter_ptr, send_chunk_id, _stream_recv);
-<<<<<<< HEAD
       if(_use_nvshmem) {
         NVTE_CHECK(_nvshmem_p2p != nullptr);
         _nvshmem_p2p->send_and_signal((char*)ubufs[0].dptr() + send_offset, (char*)ubufs[0].dptr() + recv_offset, comm_bytes, send_rank, _stream_recv);
@@ -1050,12 +1009,6 @@
         userbuffers_recv(_ub_reg, send_offset, _ub_reg, recv_offset, comm_bytes,
                         _ub_comm, recv_rank, _stream_recv);
       }
-=======
-      userbuffers_send(_ub_reg, send_offset, _ub_reg, recv_offset, comm_bytes,
-                       _ub_comm, send_rank, _stream_recv);
-      userbuffers_recv(_ub_reg, send_offset, _ub_reg, recv_offset, comm_bytes,
-                       _ub_comm, recv_rank, _stream_recv);
->>>>>>> c5d1a369
     }
 
     NVTE_CHECK_CUDA(cudaEventRecord(_stop_recv, _stream_recv));
