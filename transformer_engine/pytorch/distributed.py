# Copyright (c) 2022-2025, NVIDIA CORPORATION & AFFILIATES. All rights reserved.
#
# See LICENSE for license information.

"""Methods needed for distributed training (DP/TP)."""
from __future__ import annotations

from collections.abc import Iterable
from contextlib import contextmanager, AbstractContextManager, ContextDecorator
from functools import lru_cache
from dataclasses import dataclass
import math
from typing import Any, Callable, Dict, List, Optional, Tuple, Union
import warnings

import torch
from torch.cuda import _lazy_call, _lazy_init
from torch.utils.checkpoint import detach_variable, noop_context_fn
from torch.distributed.fsdp import FullyShardedDataParallel as FSDP
from torch.distributed.fsdp._common_utils import _get_module_fsdp_state
from torch.distributed.fsdp._traversal_utils import _get_fsdp_states_with_modules

try:
    import torch.distributed._symmetric_memory as symm_mem

    HAS_TORCH_SYMMETRIC = True
except ImportError:
    HAS_TORCH_SYMMETRIC = False

import transformer_engine_torch as tex

from . import torch_version
from .utils import (
    is_non_tn_fp8_gemm_supported,
    safely_set_viewless_tensor_data,
    needs_quantized_gemm,
)
from .constants import dist_group_type
from .fp8 import FP8GlobalStateManager, fp8_autocast
from .tensor.float8_tensor import Float8Quantizer, Float8Tensor, Float8CurrentScalingQuantizer
from .tensor.mxfp8_tensor import MXFP8Quantizer
from .tensor.nvfp4_tensor import NVFP4Quantizer
from .tensor.float8_blockwise_tensor import Float8BlockQuantizer
from .tensor.quantized_tensor import QuantizedTensorBase, QuantizedTensor, Quantizer
from .tensor._internal.float8_tensor_base import Float8TensorBase
from .tensor._internal.mxfp8_tensor_base import MXFP8TensorBase
from .tensor._internal.nvfp4_tensor_base import NVFP4TensorBase
from .tensor._internal.float8_blockwise_tensor_base import Float8BlockwiseQTensorBase
from .triton.pad import pad_columnwise_scale_inv
from ..debug.pytorch.debug_quantization import DebugQuantizedTensor, DebugQuantizer


__all__ = ["checkpoint", "CudaRNGStatesTracker"]


_MODEL_PARALLEL_ATTRIBUTE_DEFAULTS = {
    "tensor_model_parallel": False,
    "partition_dim": -1,
    "partition_stride": 1,
}

_USE_REENTRANT_ACTIVATION_RECOMPUTE = True

_FP8_ACTIVATION_RECOMPUTE_ENABLED = False
_FP8_ACTIVATION_RECOMPUTE_PHASE = False


_ALL_ACTIVE_RNG_STATES = {}


def get_all_rng_states() -> bool:
    """Returns all generator states used by `CudaRNGStatesTracker`."""
    return _ALL_ACTIVE_RNG_STATES


def set_all_rng_states(states: List) -> None:
    """Updates all generator states used by `CudaRNGStatesTracker`."""
    global _ALL_ACTIVE_RNG_STATES
    _ALL_ACTIVE_RNG_STATES = states


def graph_safe_rng_available() -> bool:
    """Returns whether cuda graph safe RNG state manipulation is supported."""
    return (
        hasattr(torch.cuda.CUDAGraph, "register_generator_state")
        and hasattr(torch.Generator, "graphsafe_set_state")
        and hasattr(torch.Generator, "graphsafe_get_state")
        and hasattr(torch.Generator, "clone_state")
    )


def _get_cuda_rng_state(
    device: Union[int, str, torch.device] = "cuda",
    clone: bool = False,
    graph_safe: bool = True,
) -> torch.Tensor:
    """Return the random number generator state of the specified GPU."""

    _lazy_init()
    if isinstance(device, str):
        device = torch.device(device)
    elif isinstance(device, int):
        device = torch.device("cuda", device)
    idx = device.index
    if idx is None:
        idx = torch.cuda.current_device()
    default_generator = torch.cuda.default_generators[idx]
    if graph_safe_rng_available() and graph_safe:
        if clone:
            # Reference to the cloned generator state
            return default_generator.clone_state()
        # Reference to the current generator state
        return default_generator.graphsafe_get_state()
    return default_generator.get_state()


def _set_cuda_rng_state(
    new_state: torch.Tensor,
    device: Union[int, str] = -1,
    graph_safe=True,
) -> None:
    """Sets the random number generator state of the current GPU."""

    if device == -1:
        device = torch.device("cuda")
    elif isinstance(device, str):
        device = torch.device(device)
    elif isinstance(device, int):
        device = torch.device("cuda", device)

    def cb() -> None:
        idx = device.index
        if idx is None:
            idx = torch.cuda.current_device()
        default_generator = torch.cuda.default_generators[idx]
        if graph_safe_rng_available() and graph_safe:
            default_generator.graphsafe_set_state(new_state)
            return
        default_generator.set_state(new_state)

    _lazy_call(cb)


def set_tensor_model_parallel_attributes(
    tensor: torch.Tensor, is_parallel: bool, dim: int, stride: int
) -> None:
    """set attributes needed for TP"""
    for attribute in _MODEL_PARALLEL_ATTRIBUTE_DEFAULTS:
        assert not hasattr(tensor, attribute)
    # Set the attributes.
    setattr(tensor, "tensor_model_parallel", is_parallel)
    setattr(tensor, "partition_dim", dim)
    setattr(tensor, "partition_stride", stride)


@lru_cache
def get_distributed_world_size(group: Optional[dist_group_type] = None) -> int:
    """Return world size for the distributed group."""
    if not torch.distributed.is_initialized():
        return 1
    return torch.distributed.get_world_size(group=group)


@lru_cache
def get_distributed_rank(group: Optional[dist_group_type] = None) -> int:
    """Return my rank for the distributed group."""
    assert torch.distributed.is_initialized(), "torch.distributed is not initialized."
    return torch.distributed.get_rank(group=group)


def initialize_affine_weight_gpu(
    weight: torch.Tensor,
    init_method: Callable,
    get_rng_state_tracker: Callable,
    partition_dim: int = 0,
    stride: int = 1,
    set_tp_attributes: bool = True,
) -> None:
    """Initialize affine weight for model parallel on GPU."""

    if set_tp_attributes:
        set_tensor_model_parallel_attributes(
            tensor=weight, is_parallel=True, dim=partition_dim, stride=stride
        )

    if get_rng_state_tracker is None:
        init_method(weight)
        return

    with get_rng_state_tracker().fork():
        init_method(weight)


def split_tensor_into_1d_equal_chunks(
    tensor: torch.Tensor, tp_group: dist_group_type, new_buffer: bool = False
) -> torch.Tensor:
    """Break a tensor into equal 1D chunks."""
    partition_size = torch.numel(tensor) // get_distributed_world_size(tp_group)
    start_index = partition_size * get_distributed_rank(tp_group)
    end_index = start_index + partition_size
    if new_buffer:
        data = torch.empty(
            partition_size,
            dtype=tensor.dtype,
            device=torch.cuda.current_device(),
            requires_grad=False,
        )
        data.copy_(tensor.view(-1)[start_index:end_index])
    else:
        data = tensor.view(-1)[start_index:end_index]
    return data


def gather_split_1d_tensor(tensor: torch.Tensor, tp_group: dist_group_type) -> torch.Tensor:
    """Opposite of above function, gather values from model parallel ranks."""
    numel_gathered = torch.numel(tensor) * get_distributed_world_size(tp_group)
    gathered = torch.empty(
        numel_gathered,
        dtype=tensor.dtype,
        device=torch.cuda.current_device(),
        requires_grad=False,
    )
    torch.distributed.all_gather_into_tensor(gathered, tensor, group=tp_group)
    return gathered


class activation_recompute_forward(AbstractContextManager, ContextDecorator):
    """Context manager used to control the forward runtime behavior when executed
    under the `CheckpointFunction` function. For running FP8, the forward pass will
    run without storing intermediate activations. Instead, the forward pass saves
    the inputs tuple and the calling function. In the backwards pass, these are
    retrieved, and the forward pass is computed again while tracking the intermediate
    activations, followed by calculation of gradients using these values.
    """

    _is_first_fp8_module: List = []

    def __init__(self, activation_recompute: bool = False, recompute_phase: bool = False):
        super().__init__()
        self.activation_recompute = activation_recompute
        self.recompute_phase = recompute_phase

    def __enter__(self):
        global _FP8_ACTIVATION_RECOMPUTE_ENABLED, _FP8_ACTIVATION_RECOMPUTE_PHASE
        _FP8_ACTIVATION_RECOMPUTE_ENABLED = (
            self.activation_recompute and FP8GlobalStateManager.is_fp8_enabled()
        )
        _FP8_ACTIVATION_RECOMPUTE_PHASE = self.recompute_phase

        if self.activation_recompute and not self.recompute_phase:
            activation_recompute_forward._is_first_fp8_module.append(
                FP8GlobalStateManager.IS_FIRST_FP8_MODULE
            )
        if self.activation_recompute and self.recompute_phase:
            FP8GlobalStateManager.IS_FIRST_FP8_MODULE = (
                activation_recompute_forward._is_first_fp8_module.pop(0)
            )

    def __exit__(self, *exc_details):
        global _FP8_ACTIVATION_RECOMPUTE_ENABLED, _FP8_ACTIVATION_RECOMPUTE_PHASE
        _FP8_ACTIVATION_RECOMPUTE_ENABLED = False
        _FP8_ACTIVATION_RECOMPUTE_PHASE = False


def is_fp8_activation_recompute_enabled() -> bool:
    """Return global boolean"""
    return _FP8_ACTIVATION_RECOMPUTE_ENABLED


def in_fp8_activation_recompute_phase() -> bool:
    """Return global boolean"""
    return _FP8_ACTIVATION_RECOMPUTE_PHASE


def _get_active_autocast_contexts():
    """
    Returns new CPU and GPU torch.amp.autocast(..) contexts that match the active autocast state
    at the time of this function's execution.
    """
    autocast_cached = torch.is_autocast_cache_enabled()

    if torch_version() >= (2, 4, 0):
        gpu_autocast_enabled = torch.is_autocast_enabled("cuda")
        gpu_autocast_dtype = torch.get_autocast_dtype("cuda")
        gpu_autocast_ctx = torch.amp.autocast(
            "cuda",
            enabled=gpu_autocast_enabled,
            dtype=gpu_autocast_dtype,
            cache_enabled=autocast_cached,
        )

        cpu_autocast_enabled = torch.is_autocast_enabled("cpu")
        cpu_autocast_dtype = torch.get_autocast_dtype("cpu")
        cpu_autocast_ctx = torch.amp.autocast(
            "cpu",
            enabled=cpu_autocast_enabled,
            dtype=cpu_autocast_dtype,
            cache_enabled=autocast_cached,
        )
    else:
        gpu_autocast_enabled = torch.is_autocast_enabled()
        gpu_autocast_dtype = torch.get_autocast_gpu_dtype()
        gpu_autocast_ctx = torch.cuda.amp.autocast(
            gpu_autocast_enabled, gpu_autocast_dtype, autocast_cached
        )

        cpu_autocast_enabled = torch.is_autocast_cpu_enabled()
        cpu_autocast_dtype = torch.get_autocast_cpu_dtype()
        cpu_autocast_ctx = torch.cpu.amp.autocast(
            cpu_autocast_enabled, cpu_autocast_dtype, autocast_cached
        )

    return gpu_autocast_ctx, cpu_autocast_ctx


class _CheckpointFunction(torch.autograd.Function):
    """This function is adapted from torch.utils.checkpoint with
    two main changes:
        1) torch.cuda.set_rng_state is replaced with `_set_cuda_rng_state`
        2) the states in the model parallel tracker are also properly
           tracked/set/reset.
    """

    @staticmethod
    def forward(
        ctx,
        run_function: Callable,
        distribute_saved_activations: bool,
        get_rng_state_tracker: Union[Callable, None],
        tp_group: Union[dist_group_type, None],
        context_fn: Union[Callable, None],
        kwargs: Dict[str, Any],
        *args: Tuple[torch.Tensor, ...],
    ) -> Tuple[torch.Tensor, ...]:
        """Call forward function while saving state to be able to
        redo the computation later."""
        ctx.run_function = run_function
        ctx.distribute_saved_activations = distribute_saved_activations

        # Copy the rng states.
        ctx.fwd_cpu_rng_state = torch.get_rng_state()
        ctx.fwd_cuda_rng_state = _get_cuda_rng_state(graph_safe=False)
        if get_rng_state_tracker is not None:
            ctx.fwd_cuda_rng_state_tracker = get_rng_state_tracker().get_states()

        if context_fn is not None:
            forward_ctx, recompute_ctx = context_fn()
        else:
            forward_ctx, recompute_ctx = noop_context_fn()

        # Preserve torch autocast context for the backward pass
        torch_gpu_amp_ctx, torch_cpu_amp_ctx = _get_active_autocast_contexts()

        with torch.no_grad(), forward_ctx:
            with activation_recompute_forward(activation_recompute=True, recompute_phase=False):
                outputs = run_function(*args, **kwargs)

        # Divide hidden states across model parallel group and only keep
        # the chunk corresponding to the current rank.
        if distribute_saved_activations:
            ctx.input_0_shape = args[0].data.shape
            safely_set_viewless_tensor_data(
                args[0],
                split_tensor_into_1d_equal_chunks(args[0].data, tp_group, new_buffer=True),
            )

        # Store everything.
        ctx.inputs = [arg if not torch.is_tensor(arg) else None for arg in args]
        tensor_inputs = [arg if torch.is_tensor(arg) else None for arg in args]
        ctx.save_for_backward(*tensor_inputs)

        fp8 = FP8GlobalStateManager.is_fp8_enabled()
        ctx.get_rng_state_tracker = get_rng_state_tracker
        ctx.tp_group = tp_group
        ctx.recompute_ctx = recompute_ctx
        ctx.torch_gpu_amp_ctx = torch_gpu_amp_ctx
        ctx.torch_cpu_amp_ctx = torch_cpu_amp_ctx
        ctx.fp8 = fp8
        ctx.fp8_recipe = FP8GlobalStateManager.get_fp8_recipe() if fp8 else None
        ctx.kwargs = kwargs

        return outputs

    @staticmethod
    def backward(
        ctx, *args: Tuple[Union[torch.Tensor, None], ...]
    ) -> Tuple[Union[torch.Tensor, None], ...]:
        """Call backward function with activation recomputation."""
        if not torch.autograd._is_checkpoint_valid():
            raise RuntimeError(
                "Checkpointing is not compatible with .grad(), please use .backward() if possible"
            )

        inputs = tuple(
            t if t is not None else arg for (t, arg) in zip(ctx.saved_tensors, ctx.inputs)
        )

        get_rng_state_tracker = ctx.get_rng_state_tracker

        if ctx.distribute_saved_activations:
            safely_set_viewless_tensor_data(
                inputs[0],
                gather_split_1d_tensor(inputs[0].data, ctx.tp_group).view(ctx.input_0_shape),
            )

        # Store the current states.
        bwd_cpu_rng_state = torch.get_rng_state()
        bwd_cuda_rng_state = _get_cuda_rng_state(graph_safe=False)
        if get_rng_state_tracker is not None:
            bwd_cuda_rng_state_tracker = get_rng_state_tracker().get_states()

        # Set the states to what it used to be before the forward pass.
        torch.set_rng_state(ctx.fwd_cpu_rng_state)
        _set_cuda_rng_state(ctx.fwd_cuda_rng_state, graph_safe=False)
        if get_rng_state_tracker is not None:
            get_rng_state_tracker().set_states(ctx.fwd_cuda_rng_state_tracker)

        # Compute the forward pass.
        detached_inputs = detach_variable(inputs)
        with torch.enable_grad(), ctx.recompute_ctx, ctx.torch_gpu_amp_ctx, ctx.torch_cpu_amp_ctx, activation_recompute_forward(
            activation_recompute=True, recompute_phase=True
        ), fp8_autocast(
            enabled=ctx.fp8, fp8_recipe=ctx.fp8_recipe
        ):
            outputs = ctx.run_function(*detached_inputs, **ctx.kwargs)

        # Set the states back to what it was at the start of this function.
        torch.set_rng_state(bwd_cpu_rng_state)
        _set_cuda_rng_state(bwd_cuda_rng_state, graph_safe=False)
        if get_rng_state_tracker is not None:
            get_rng_state_tracker().set_states(bwd_cuda_rng_state_tracker)

        if isinstance(outputs, torch.Tensor):
            outputs = (outputs,)

        outputs_with_grad = []
        args_with_grad = []
        for i, output in enumerate(outputs):
            if torch.is_tensor(output) and output.requires_grad:
                outputs_with_grad.append(output)
                args_with_grad.append(args[i])
        if len(outputs_with_grad) == 0:
            raise RuntimeError(
                "none of output has requires_grad=True, this checkpoint() is not necessary"
            )

        # backward does not require entering autocast context because
        # backward implementations already retrieve fp8 recipe and
        # enablement from stored ctx.
        torch.autograd.backward(outputs_with_grad, args_with_grad)
        grads = tuple(
            inp.grad if isinstance(inp, torch.Tensor) else None for inp in detached_inputs
        )
        return (None, None, None, None, None, None) + grads


class _CheckpointFrame:
    """
    Storage frame for forward RNG states and detached activations from the forward recompute.
    """

    def __init__(self, recompute_fn: Callable, get_rng_state_tracker: Callable):
        self.recompute_fn = recompute_fn
        self.recomputed = []
        self.count = 0
        self.get_rng_state_tracker = get_rng_state_tracker
        self.fwd_rng_states = None
        self.bwd_rng_states = None

    def cache_rng_states(self, forward=True):
        """Cache fwd/bwd RNG states in the frame to restore later."""
        rng_states = (
            torch.get_rng_state(),
            _get_cuda_rng_state(graph_safe=False),
        )
        if self.get_rng_state_tracker is not None:
            rng_states += (self.get_rng_state_tracker().get_states(),)

        if forward:
            self.fwd_rng_states = rng_states
        else:
            self.bwd_rng_states = rng_states

    def restore_rng_states(self, forward=True):
        """Restore fwd/bwd RNG states that were previously cached into the frame."""
        if forward:
            rng_states = self.fwd_rng_states
        else:
            rng_states = self.bwd_rng_states

        torch.set_rng_state(rng_states[0])
        _set_cuda_rng_state(rng_states[1], graph_safe=False)
        if self.get_rng_state_tracker is not None:
            self.get_rng_state_tracker().set_states(rng_states[2])


class _recomputation_hook(
    torch.autograd.graph.saved_tensors_hooks
):  # pylint: disable=too-few-public-methods
    """torch.autograd hook for packing/unpacking tensors during the activation recompute phase."""

    def __init__(self, frame):

        def pack_hook(x):
            """
            Packing hook for each recomputed activation passed into the `ctx.save_for_backward()`
            call in the forward recomputation.
            """
            frame.recomputed.append(x.detach())
            return x.detach()

        def unpack_hook(x):
            """
            No-op unpack hook that will never be called because the backward pass for the
            forward recomputation is never triggered.
            """
            return x

        super().__init__(pack_hook, unpack_hook)


class _checkpoint_hook(
    torch.autograd.graph.saved_tensors_hooks
):  # pylint: disable=too-few-public-methods
    """torch.autograd hook for packing/unpacking tensors during the checkpointed forward pass."""

    def __init__(self, frame, args, kwargs):

        def pack_hook(x):
            """
            Packing hook for each tensor passed into `ctx.save_for_backward()` call in the
            forward pass. Since this is the first forward pass, we discard the tensor and instead
            pack a placeholder tensor index into the autograd engine context.
            """
            del x
            idx = frame.count
            frame.count += 1
            return idx

        def unpack_hook(idx):
            """
            Unpacking hook for each tensor that comes out of the `ctx.saved_tensors` call in the
            backward pass. The first time this is called, the _recomputation_hook will save all the
            activation tensors from `ctx.save_for_backward()` in the forward recomputation into the
            _CheckpointFrame. Subsequent calls will simply return the already recomputed activation
            tensor at the given index of the _CheckpointFrame storage.
            """

            if not frame.recomputed:
                # Store current RNG states in the backward pass
                frame.cache_rng_states(forward=False)

                # Set RNG states to what we saved before the forward pass
                frame.restore_rng_states(forward=True)

                # Recompute the forward pass
                with _recomputation_hook(frame):
                    frame.recompute_fn(*args, **kwargs)

                # Restore RNG states back to the backward pass
                frame.restore_rng_states(forward=False)

            # Return the already recomputed activation tensor at the given index
            activation = frame.recomputed[idx]
            frame.recomputed[idx] = None
            return activation

        super().__init__(pack_hook, unpack_hook)


def use_reentrant_activation_recompute():
    """Returns `True` if activation recompute is using the 'reentrant' method."""
    return _USE_REENTRANT_ACTIVATION_RECOMPUTE


def get_activation_recompute_contexts():
    """Returns context objects for the checkpointed forward pass and the forward recompute phase."""
    forward_ctx = activation_recompute_forward(
        activation_recompute=True,
        recompute_phase=False,
    )
    recompute_ctx = activation_recompute_forward(
        activation_recompute=True,
        recompute_phase=True,
    )
    return forward_ctx, recompute_ctx


def has_te_modules(network):
    """
    Check if there are any Transformer Engine modules in the network.
    """
    from .module import LayerNorm, RMSNorm
    from .module.base import TransformerEngineBaseModule
    from .attention.dot_product_attention.backends import UnfusedDotProductAttention
    from .attention.dot_product_attention.dot_product_attention import DotProductAttention
    from .attention.multi_head_attention import MultiheadAttention
    from .transformer import TransformerLayer

    te_classes_list = [
        LayerNorm,
        RMSNorm,
        TransformerEngineBaseModule,
        UnfusedDotProductAttention,
        DotProductAttention,
        MultiheadAttention,
        TransformerLayer,
    ]

    if isinstance(network, torch.nn.Module):
        for module in network.modules():
            if any(isinstance(module, te_class) for te_class in te_classes_list):
                return True
        return False

    # Cannot check for TE modules inside a custom class/callable that's not a torch.nn.Module,
    # so just assume that it has TE modules just to be safe.
    return True


@torch._disable_dynamo
def checkpoint(
    function: Callable,
    *args: Tuple[torch.Tensor, ...],
    **kwargs: Dict[str, Any],
) -> Tuple[torch.Tensor, ...]:
    """
    Checkpoint a part of the model by trading compute for memory. This function is based on
    `torch.utils.checkpoint.checkpoint <https://pytorch.org/docs/stable/checkpoint.html>`_.

    .. warning::

        It is the user's responsibility to ensure identical behavior when calling
        :attr:`function` from the forward and backward pass. If different output is
        produced (e.g. due to global state), then the checkpointed version won't
        be numerically equivalent.

    .. warning::
        `use_reentrant=False` does not support early stopping, and will execute the entire forward
        pass for the checkpointed module when recomputing activations in the backward pass.

    Parameters
    ----------
    function: Callable
            pytorch module used to run the forward and backward passes using
            the specified :attr:`args` and :attr:`kwargs`.
    distribute_saved_activations: bool, default = False
            if set to `True` and `use_reentrant=True`, first tensor argument is distributed
            across the specified tensor parallel group (`tp_group`) before saving it for the
            backward pass. This has no effect when `use_reentrant=False`.
    get_rng_state_tracker: `Callable`, default = None
            python callable which returns an instance of :func:`CudaRNGStatesTracker`.
    tp_group : ProcessGroup, default = None
            tensor parallel process group. Used only when `distribute_saved_activations=True`
            and `use_reentrant=True`. If `None`, it falls back to the default group.
    use_reentrant : bool, default = True
            perform checkpointing in reentrant mode.
    args : tuple
            tuple of torch tensors for inputs to :attr:`function`.
    kwargs : dict
            dictionary of string keys for keyword arguments to :attr:`function`.
    """
    # Pop out te.distributed.checkpoint() arguments
    global _USE_REENTRANT_ACTIVATION_RECOMPUTE
    _USE_REENTRANT_ACTIVATION_RECOMPUTE = kwargs.pop("use_reentrant", True)
    distribute_saved_activations = kwargs.pop("distribute_saved_activations", False)
    tp_group = kwargs.pop("tp_group", None)
    get_rng_state_tracker = kwargs.pop("get_rng_state_tracker", None)

    # Ensure backward compatibility.
    if (
        len(args) > 3
        and isinstance(args[0], bool)
        and callable(args[1])
        and isinstance(args[2], None | dist_group_type)
    ):
        warnings.warn(
            "Passing non-tensor non-keyword arguments is deprecated and support will be removed in "
            "future releases of TransformerEngine. `distribute_saved_activations`, `tp_group`, and "
            "`get_rng_state_tracker` must be passed as keyword arguments to `checkpoint`.",
            DeprecationWarning,
            stacklevel=2,
        )
        distribute_saved_activations = args[0]
        get_rng_state_tracker = args[1]
        tp_group = args[2]
        args = args[3:]

    # Trigger the native PyTorch checkpoint if the function is not or does not contain a
    # Transformer Engine module.
    context_fn = kwargs.pop("context_fn", noop_context_fn)
    determinism_check = kwargs.pop("determinism_check", "default")
    debug = kwargs.pop("debug", False)
    if not has_te_modules(function):
        return torch.utils.checkpoint.checkpoint(
            function,
            *args,
            use_reentrant=_USE_REENTRANT_ACTIVATION_RECOMPUTE,
            context_fn=context_fn,
            determinism_check=determinism_check,
            debug=debug,
            **kwargs,
        )

    from .module.base import TransformerEngineBaseModule

    if isinstance(function, TransformerEngineBaseModule):
        # If this TE module is FSDP-wrapped, clear its FSDP group information because there's no need
        # to scatter/gather activations that we will recompute anyway.
        setattr(function, "fsdp_wrapped", False)
        setattr(function, "fsdp_group", None)

    # Otherwise discard unused te.utils.checkpoint.checkpoint() arguments
    # and execute TE's own checkpointing
    # NOTE: This logic uses the TE checkpoint on all custom callable `function` handles because we
    #       cannot be sure there are no TE modules inside the function. It also means we might run
    #       the TE checkpoint for non-TE modules, so the TE checkpoint has to support a potential
    #       user context function.
    del determinism_check, debug
    if _USE_REENTRANT_ACTIVATION_RECOMPUTE:
        # If saved activations need to be distributed but there is no process group,
        # default to the world group.
        if distribute_saved_activations:
            assert torch.distributed.is_initialized(), "torch.distributed is not initialized."
            tp_group = torch.distributed.GroupMember.WORLD if tp_group is None else tp_group

        return _CheckpointFunction.apply(
            function,
            distribute_saved_activations,
            get_rng_state_tracker,
            tp_group,
            context_fn,
            kwargs,
            *args,
        )

    if distribute_saved_activations:
        warnings.warn(
            "`distribute_saved_activations=True` has no effect when `use_reentrant=False`. "
            "The non-reentrant checkpoint implementation does not manually store forward "
            "inputs for the activation recompute in the backward pass, and instead leverages "
            "the autograd engine's pack/unpack hooks."
        )

    user_forward_ctx, user_recompute_ctx = context_fn()
    te_forward_ctx, te_recompute_ctx = get_activation_recompute_contexts()

    # Preserve the torch autocast contexts from the forward pass during recompute phase.
    torch_gpu_amp_forward_ctx, torch_cpu_amp_forward_ctx = _get_active_autocast_contexts()

    fp8 = FP8GlobalStateManager.is_fp8_enabled()
    fp8_recipe = FP8GlobalStateManager.get_fp8_recipe() if fp8 else None

    def recompute_fn(*args, **kwargs):
        with torch.autograd.enable_grad(), (
            te_recompute_ctx
        ), user_recompute_ctx, torch_gpu_amp_forward_ctx, torch_cpu_amp_forward_ctx, fp8_autocast(
            enabled=fp8, fp8_recipe=fp8_recipe
        ):
            function(*args, **kwargs)

    # Initialize a new checkpoint frame for each new forward pass.
    new_frame = _CheckpointFrame(
        recompute_fn,
        get_rng_state_tracker,
    )
    new_frame.cache_rng_states(forward=True)

    with _checkpoint_hook(new_frame, args, kwargs), te_forward_ctx, user_forward_ctx:
        out = function(*args, **kwargs)

    return out


class CudaRNGStatesTracker:
    """
    For model parallelism, multiple RNG states need to simultaneously exist in order
    to execute operations in or out of the model parallel region. This class keeps
    track of the various RNG states and provides utility methods to maintain them and
    execute parts of the model under a given RNG setting. Using the `add` method, a
    cuda rng state is initialized based on the input `seed` and is assigned to `name`.
    Later, by forking the rng state, we can perform operations and return to our starting
    cuda state.
    """

    def __init__(self):
        # Map from a string name to the cuda rng state.
        self.states_ = {}
        # Seeds are just for book keeping and ensure no seed is set twice.
        self.seeds_ = set()

    def reset(self):
        """
        Set to the initial state (no tracker).
        """
        self.states_ = {}
        self.seeds_ = set()

    def get_states(self) -> Dict[str, torch.Tensor]:
        """
        Get rng states. Copy the dictionary so we have direct pointers
        to the states, not just a pointer to the dictionary.
        """
        states = {}
        for name in self.states_:
            states[name] = self.states_[name]
        return states

    def set_states(self, states: Dict[str, torch.Tensor]) -> None:
        """
        Set the rng states. For efficiency purposes, we do not
        check the size of seed for compatibility.

        states: Dict[str, torch.Tensor]
               A mapping from string names to RNG states.
        """
        self.states_ = states

    def add(self, name: str, seed: int) -> None:
        """
        Adds a new RNG state.

        name: str
             string identifier for the RNG state.
        seed: int
             PyTorch seed for the RNG state.
        """
        # Check seed is not already used.
        if seed in self.seeds_:
            raise RuntimeError(f"seed {seed} already exists")
        self.seeds_.add(seed)
        # Check that state is not already defined.
        if name in self.states_:
            raise RuntimeError(f"cuda rng state {name} already exists")

        if graph_safe_rng_available():
            new_state = _get_cuda_rng_state(clone=True)
            new_state.manual_seed(seed)
            self.states_[name] = new_state
            # Update global states.
            set_all_rng_states(self.states_)
        else:
            # Get the current rng state.
            orig_rng_state = _get_cuda_rng_state()
            # Set the new state and store it.
            torch.cuda.manual_seed(seed)
            self.states_[name] = _get_cuda_rng_state(clone=True)
            # Reset rng state to what it was.
            _set_cuda_rng_state(orig_rng_state)
            # Update global states.
            set_all_rng_states(self.states_)

    @contextmanager
    def fork(self, name: str = "model-parallel-rng"):
        """
        Fork the cuda rng state, perform operations, and exit with
        the original state.

        name: str
             string identifier for the RNG state.
        """
        # Check if we have added the state
        if name not in self.states_:
            raise KeyError(f"cuda rng state {name} is not added")
        # Get the reference to current rng state.
        orig_cuda_rng_state = _get_cuda_rng_state()
        # Set rng state to the desired one
        _set_cuda_rng_state(self.states_[name])
        # Do the stuff we wanted to do.
        try:
            yield
        finally:
            # this is redundant with graph-safe API
            if not graph_safe_rng_available():
                self.states_[name] = _get_cuda_rng_state()
            # And set the state to the original state we started with.
            _set_cuda_rng_state(orig_cuda_rng_state)


def reduce_scatter_along_first_dim(
    inp: torch.Tensor, tp_group: dist_group_type, async_op: bool = False
) -> Tuple[torch.Tensor, Optional[torch.distributed.Work]]:
    """Reduce-scatter the input tensor across model parallel group."""
    world_size = get_distributed_world_size(tp_group)
    # Bypass the function if we are using only 1 GPU.
    if world_size == 1:
        return inp, None

    dim_size = list(inp.size())
    assert (
        dim_size[0] % world_size == 0
    ), "First dimension of the tensor should be divisible by tensor parallel size"

    dim_size[0] = dim_size[0] // world_size

    output = torch.empty(dim_size, dtype=inp.dtype, device=torch.cuda.current_device())
    handle = torch.distributed.reduce_scatter_tensor(
        output, inp.contiguous(), group=tp_group, async_op=async_op
    )
    return output, handle


def _all_gather_fp8(
    inp: torch.Tensor,
    process_group: dist_group_type,
    *,
    async_op: bool = False,
    quantizer: Optional[Quantizer] = None,
    out_shape: Optional[list[int]] = None,
) -> tuple[Float8TensorBase, Optional[torch.distributed.Work]]:
    """All-gather FP8 tensor along first dimension."""
    world_size = get_distributed_world_size(process_group)

    # Check that quantizer is valid
    if quantizer is not None and not isinstance(
        quantizer, (Float8Quantizer, Float8CurrentScalingQuantizer)
    ):
        raise ValueError(f"Got non-FP8 quantizer ({quantizer.__class__.__name__})")

    # Output tensor dims
    if out_shape is None:
        out_shape = list(inp.size())
        out_shape[0] *= world_size

    # Cast input tensor to FP8 if needed
    # Note: We cannot directly all-gather the transposed FP8 tensor,
    # so temporarily modify quantizer to avoid creating FP8 transpose.
    if not isinstance(inp, Float8TensorBase):
        assert isinstance(quantizer, (Float8Quantizer, Float8CurrentScalingQuantizer))
        # we cannot directly gather the transposed fp8 tensor
        # so we need to disable columnwise usage for the quantizer
        # and then set it back to the original value after quantizing
        init_rowwise_usage = quantizer.rowwise_usage
        init_columnwise_usage = quantizer.columnwise_usage
        quantizer.set_usage(rowwise=True, columnwise=False)
        inp = quantizer(inp)
        quantizer.set_usage(
            rowwise=init_rowwise_usage,
            columnwise=init_columnwise_usage,
        )

    # Construct output tensor
    out: Float8TensorBase
    if quantizer is not None:
        dtype = torch.float32
        device = "cuda"
        if isinstance(inp, Float8Tensor):
            dtype = inp.dtype
            device = inp.device
        out = quantizer.make_empty(out_shape, dtype=dtype, device=device)
    elif isinstance(inp, Float8Tensor):
        out = inp.make_like(inp, shape=out_shape)
        out._data = torch.empty(
            out_shape,
            dtype=torch.uint8,
            device=inp.device,
        )
        out._transpose = None
        out._transpose_invalid = True
    else:
        raise RuntimeError("FP8TensorBase is not supported yet without Quantizer")

    # Assume scaling factors are identical across ranks
    out._scale_inv = inp._scale_inv

    # Perform communication
    handle = torch.distributed.all_gather_into_tensor(
        out._data,
        inp._data.contiguous(),
        group=process_group,
        async_op=async_op,
    )

    # Make sure FP8 transpose is populated if needed
    needs_transpose = (
        quantizer is not None and quantizer.columnwise_usage and not is_non_tn_fp8_gemm_supported()
    )
    if needs_transpose:
        if handle is not None:
            handle.wait()
            handle = None
        out._create_transpose()

    return out, handle


def _get_quantizer_format(quantizer: Quantizer) -> Optional[bool]:
    """Get quantizer format."""
    if isinstance(quantizer, DebugQuantizer):
        quantizer = quantizer.parent_quantizer
    if isinstance(quantizer, Float8BlockQuantizer):
        return quantizer.all_gather_usage
    return None


def _set_quantizer_format(quantizer: Quantizer, compact: bool = False) -> None:
    """Make quantizer compact"""
    _quantizer = quantizer
    if isinstance(quantizer, DebugQuantizer):
        _quantizer = quantizer.parent_quantizer
    if isinstance(_quantizer, Float8BlockQuantizer):
        _quantizer.all_gather_usage = compact


def _post_process_fp8_blockwise_gather(
    out: Float8BlockwiseQTensorBase,
    quantizer: Float8BlockQuantizer,
    handle: Optional[torch.distributed.Work] = None,
) -> Float8BlockwiseQTensorBase:
    """Post-process FP8 blockwise gather."""
    if handle is not None:
        handle.wait()
        handle = None

    if out._is_gemm_ready_format():
        return out

    needs_columnwise_data_transpose = (
        quantizer is not None and quantizer.columnwise_usage and not is_non_tn_fp8_gemm_supported()
    )
    need_rowwise_scale_transpose = (
        quantizer is not None and quantizer.rowwise_usage and not is_non_tn_fp8_gemm_supported()
    )

    # CuBLAS requires transpose of the scale inv tensor, suppose orig input is 256x1024
    # columnwise compact format means doing 128x1 quantization of it
    # so quantized tensor is 256x1024, scale inv is 2x1024
    # If we were doing GEMM_READY format, then it's equivalent to do 1x128 quantization
    # on a transposed 1024x256 tensor, so scale inv is 1024x2, cublas requries 2x1024
    # Thereforce, it turns out we don't need to transpose the scale inv, only columnwise data
    if needs_columnwise_data_transpose:
        out._transpose_columnwise_data()
    if need_rowwise_scale_transpose:
        out._rowwise_scale_inv = out._rowwise_scale_inv.transpose(-2, -1).contiguous()
    out._data_format = tex.Float8BlockScaleTensorFormat.GEMM_READY
    return out


@dataclass
class _FP8BlockwiseAllGatherAsyncHandle:
    """Handle for asynchronous FP8 blockwise all-gather."""

    tensor: Float8BlockwiseQTensorBase
    quantizer: Float8BlockQuantizer
    async_handle: torch.distributed.Work
    _synchronized: bool = False

    def wait(self) -> None:
        """Wait for the async operation to complete and post-process the tensor."""
        if self._synchronized:
            return
        self.async_handle.wait()
        _post_process_fp8_blockwise_gather(self.tensor, self.quantizer)
        self._synchronized = True


def _all_gather_fp8_blockwise(
    inp: torch.Tensor,
    process_group: dist_group_type,
    *,
    async_op: bool = False,  # pylint: disable=unused-argument
    quantizer: Optional[Quantizer] = None,
    out_shape: Optional[list[int]] = None,
) -> tuple[torch.Tensor, Optional[torch.distributed.Work]]:
    """
    All-gather FP8 tensor along first dimension for blockwise quantization.

    Returns: quantizer(gather(inp))

    NOTE: The implementation is only going to honor async_op=True for FP8 gather case.
    In the case where tensor shape is not divisible by 128, the implementation will fall back
    to synchronous gather and invoke the quantizer.
    """

    # Input tensor attributes
    device: torch.device
    dtype: torch.dtype
    if isinstance(inp, torch.Tensor):
        device = inp.device
        dtype = inp.dtype
    elif isinstance(inp, Float8BlockwiseQTensorBase):
        if inp._rowwise_data is not None:
            device = inp._rowwise_data.device
        elif inp._columnwise_data is not None:
            device = inp._columnwise_data.device
        else:
            raise ValueError("Got Float8BlockwiseQTensorBase input tensor without any data")
        dtype = torch.bfloat16  # Only has fp8 dtype. Guess BF16 for dequant.
    else:
        raise ValueError(
            "Invalid type for input tensor (expected torch.Tensor or Float8BlockwiseQTensorBase, "
            f"found {inp.__class__.__name__})"
        )
    world_size = get_distributed_world_size(process_group)

    # Check that quantizer is valid
    if quantizer is not None and not isinstance(quantizer, Float8BlockQuantizer):
        raise ValueError(f"Got non-FP8 blockwise quantizer ({quantizer.__class__.__name__})")
    if not (quantizer.block_scaling_dim == 1 and quantizer.block_len == 128):
        raise NotImplementedError("Only 1D blockwise quantization is supported for allgather")

    # Output tensor dims
    if out_shape is None:
        out_shape = list(inp.size())
        out_shape[0] *= world_size

    # Doing BF16 gather for now as baseline because it's simpler
    if (
        not isinstance(inp, Float8BlockwiseQTensorBase)
        and quantizer is not None
        and not quantizer.is_quantizable(inp)
    ):
        out = torch.empty(
            out_shape,
            dtype=dtype,
            device=device,
            memory_format=torch.contiguous_format,
        )
        torch.distributed.all_gather_into_tensor(out, inp, group=process_group, async_op=False)
        orig_all_gather_usage = quantizer.all_gather_usage
        quantizer.all_gather_usage = False
        out = quantizer(out)
        quantizer.all_gather_usage = orig_all_gather_usage
        return out, None

    # Implementation of fp8 gather needs to account for:
    # * Getting columnwise data as a transpose of how it is stored for GEMMS.
    # * Gathering non GEMM swizzled scales.

    # Cast input tensor to Float8BlockwiseQTensor with required data
    # Set to compact usage in case the quantizer is not correctly configured
    orig_all_gather_usage = quantizer.all_gather_usage
    quantizer.all_gather_usage = True
    if not isinstance(inp, Float8BlockwiseQTensorBase):
        inp = quantizer(inp)
    elif (quantizer.rowwise_usage and inp._rowwise_data is None) or (
        quantizer.columnwise_usage and inp._columnwise_data is None
    ):
        warnings.warn(
            "Input and quantizer do not have matching usages. "
            "Dequantizing and requantizing to Float8BlockwiseQTensor."
        )
        inp = quantizer(inp.dequantize())

    # Construct Float8BlockwiseQTensor output tensor
    out = quantizer.make_empty(out_shape, dtype=dtype, device=device)

    quantizer.all_gather_usage = orig_all_gather_usage

    # Begin to do network communication, need to make sure compact format
    if inp._data_format != tex.Float8BlockScaleTensorFormat.COMPACT:
        raise RuntimeError(
            "All-gather with FP8 block-wise quantized tensor requires compact data format, "
            f"but found data_format={inp._data_format}"
        )

    # Coalesce NCCL collectives
    with torch.distributed._coalescing_manager(
        group=process_group,
        device=device,
        async_ops=async_op,
    ) as coalescing_manager:

        # Gather Float8BlockwiseQTensor data for row-wise usage
        if quantizer.rowwise_usage:
            # Launch all-gathers
            torch.distributed.all_gather_into_tensor(
                out._rowwise_scale_inv,
                inp._rowwise_scale_inv,
                group=process_group,
            )
            torch.distributed.all_gather_into_tensor(
                out._rowwise_data,
                inp._rowwise_data,
                group=process_group,
            )

        # Gather Float8BlockwiseQTensor data for column-wise usage
        if quantizer.columnwise_usage:
            # Launch all-gathers
            torch.distributed.all_gather_into_tensor(
                out._columnwise_scale_inv,
                inp._columnwise_scale_inv,
                group=process_group,
            )
            torch.distributed.all_gather_into_tensor(
                out._columnwise_data,
                inp._columnwise_data,
                group=process_group,
            )

    handle = coalescing_manager if async_op else None

    # Unlike MXFP8, this fp8 blockwise tensor primarily works with Hopper
    # This means that we need to transpose the gathered columnwise data
    # Example usage is grad_output tensor, ie. dY in linear backward
    # We want to gather two FP8 tensors (rowwise and columnwise) along dim0
    # and then transpose the columnwise data to match the rowwise data
    # Make sure FP8 transpose is populated if needed

    if async_op:
        handle = _FP8BlockwiseAllGatherAsyncHandle(out, quantizer, handle)
    else:
        # if it's a sync op, we need to do the transpose here as post processing step
        _post_process_fp8_blockwise_gather(out, quantizer, handle)

    return out, handle


def _swap_first_dims(tensor: torch.Tensor, world_size: int):
    """
    Swap first 2 dimensions of a tensor to fix interleaved
    data format after gathering transposed data.

    For more than 2 dimensions, we squash the trailing dimensions,
    instead of the first few dimensions, that's because the shape
    passed in this function is already transposed.
    """

    shape = tensor.shape
    assert tensor.ndim >= 2, "Wrong number of dimensions for fixing interleave."
    first_dim = shape[0]
    flattened_trailing = math.prod(shape[1:])
    assert first_dim % world_size == 0, "Wrong dimensions for fixing interleave."
    tensor = tensor.reshape(world_size, first_dim // world_size, flattened_trailing)
    tensor = tex.swap_first_dims(tensor, out=None)
    return tensor.reshape(first_dim // world_size, flattened_trailing * world_size)


def _post_process_nvfp4_gather(
    out: NVFP4TensorBase,
    columnwise_data_interleaved: torch.Tensor,
    columnwise_scale_inv_interleaved: torch.Tensor,
    world_size: int,
    handle: Optional[torch.distributed.Work] = None,
) -> NVFP4TensorBase:
    """Post-process FP8 blockwise gather."""
    if handle is not None:
        handle.wait()
        handle = None

    # Fix the interleaved transposed data from gathering along first dim.
    out._columnwise_scale_inv = _swap_first_dims(columnwise_scale_inv_interleaved, world_size)
    out._columnwise_data = _swap_first_dims(columnwise_data_interleaved, world_size)

    # Optionally pad the scaling inverse if needed.
    out._columnwise_scale_inv = pad_columnwise_scale_inv(out._columnwise_scale_inv)


@dataclass
class _NVFP4AllGatherAsyncHandle:
    """Handle for asynchronous NVFP4 all-gather."""

    output: NVFP4TensorBase
    columnwise_data_interleaved: torch.Tensor
    columnwise_scale_inv_interleaved: torch.Tensor
    world_size: int
    async_handle: torch.distributed.Work
    _synchronized: bool = False

    def wait(self) -> None:
        """Wait for the async operation to complete and post-process the tensor."""
        if self._synchronized:
            return
        self.async_handle.wait()
        _post_process_nvfp4_gather(
            self.output,
            self.columnwise_data_interleaved,
            self.columnwise_scale_inv_interleaved,
            self.world_size,
        )
        self._synchronized = True


def _all_gather_nvfp4(
    inp: torch.Tensor,
    process_group: dist_group_type,
    *,
    async_op: bool = False,
    quantizer: NVFP4Quantizer,
    out_shape: Optional[list[int]] = None,
) -> tuple[NVFP4TensorBase, Optional[torch.distributed.Work]]:
    """All-gather NVFP4 tensor along first dimension."""

    # Input tensor attributes
    in_shape: Iterable[int] = None
    in_shape_t: Iterable[int] = None
    device: torch.device
    dtype: torch.dtype

    # Construct packed shapes for input and input_t.
    if isinstance(inp, torch.Tensor) and not isinstance(inp, NVFP4TensorBase):
        # High-precision tensor.
        in_shape = NVFP4Quantizer.convert_shape_for_fp4(inp.size())
        in_shape_t = NVFP4Quantizer.convert_shape_for_fp4(
            NVFP4Quantizer.get_columnwise_shape(inp.size())
        )
        device = inp.device
        dtype = inp.dtype
    elif isinstance(inp, NVFP4TensorBase):
        if inp._rowwise_data is not None:
            in_shape = inp._rowwise_data.size()
            device = inp._rowwise_data.device
        if inp._columnwise_data is not None:
            in_shape_t = inp._columnwise_data.size()
            device = inp._columnwise_data.device
        dtype = torch.bfloat16
    else:
        raise ValueError(
            "Invalid type for input tensor (expected torch.Tensor or NVFP4TensorBase, "
            f"found {inp.__class__.__name__})"
        )

    assert in_shape is not None or in_shape_t is not None, "No data found."

    world_size = get_distributed_world_size(process_group)

    # Construct unpacked output shape because the quanitizer will pack 2 elements in 1 byte.
    # If `out_shape` wasn't provided externally, then we always need to unpack manually as
    # we use a packed `in_shape` to construct `out_shape`. If `out_shape` was provided in arg
    # then we can infer whether or not to unpack based on if the input is quantized or not.
    unpack_out_shape = out_shape is None or isinstance(inp, NVFP4TensorBase)

    if out_shape is None:
        out_shape = [in_shape[0] * world_size] + in_shape[1:]

    if unpack_out_shape:
        out_shape = out_shape[:-1] + [out_shape[-1] * 2]

    # For cases where inp has dimensions that cannot be quantized,
    # we gather in high precision followed by a cast to NVFP4.
    if (
        not isinstance(inp, NVFP4TensorBase)
        and quantizer is not None
        and not quantizer.is_quantizable(inp)
    ):
        out = torch.empty(
            out_shape,
            dtype=dtype,
            device=device,
            memory_format=torch.contiguous_format,
        )
        torch.distributed.all_gather_into_tensor(out, inp, group=process_group)
        out = quantizer(out)
        return out, None

    # Cast input tensor to NVFP4 with required data
    if not isinstance(inp, NVFP4TensorBase):
        inp = quantizer(inp)
    elif (quantizer.rowwise_usage and inp._rowwise_data is None) or (
        quantizer.columnwise_usage and inp._columnwise_data is None
    ):
        warnings.warn(
            "Input and quantizer do not have matching usages. "
            "Dequantizing and requantizing to NVFP4."
        )
        inp = quantizer(inp.dequantize())

    # Construct NVFP4 output tensor
    out = quantizer.make_empty(out_shape, dtype=dtype, device=device)

    # Coalesce NCCL collectives for gathering data and scale inverses.
    with torch.distributed._coalescing_manager(
        group=process_group,
        device=device,
        async_ops=async_op,
    ) as gather_coalescing_manager:

        # Gather NVFP4 data for row-wise usage
        if quantizer.rowwise_usage:

            # Remove padding from NVFP4 scale-inverses
            assert in_shape is not None, "Shape not found."
            in_scale_inv = inp._rowwise_scale_inv
            out_scale_inv = out._rowwise_scale_inv
            flattened_in_shape0 = math.prod(in_shape[:-1])
            # print check conditions for the if
            if in_scale_inv.size(0) != flattened_in_shape0:
                in_scale_inv = in_scale_inv[:flattened_in_shape0]
                out_scale_inv = out_scale_inv[: flattened_in_shape0 * world_size]

            # Launch all-gathers
            torch.distributed.all_gather_into_tensor(
                out_scale_inv,
                in_scale_inv,
                group=process_group,
            )
            torch.distributed.all_gather_into_tensor(
                out._rowwise_data,
                inp._rowwise_data,
                group=process_group,
            )

            # Transfer amax to output.
            out._amax_rowwise = inp._amax_rowwise

        # Gather the transposed NVFP4 data along first dimension. Fix format later.
        if quantizer.columnwise_usage:

            # Remove padding from NVFP4 scale-inverses
            # For doing an all-gather on transposed scale inverses,
            # we need to remove padding from both dimension.
            in_scale_inv = inp._columnwise_scale_inv
            flattened_in_shape0 = math.prod(in_shape_t[:-1])

            # Remove dim0 padding
            if in_scale_inv.size(0) != flattened_in_shape0:
                in_scale_inv = in_scale_inv[:flattened_in_shape0]

            # Remove dim1 padding (pack first).
            unpadded_dim1 = in_shape_t[-1] * 2 // 16
            if in_scale_inv.size(1) != unpadded_dim1:
                in_scale_inv = in_scale_inv[:, :unpadded_dim1].contiguous()

            # Construct tensor to gather transposed scale_inv (interleaved) and launch AG.
            out_scale_inv = torch.empty(
                [flattened_in_shape0 * world_size] + [in_scale_inv.shape[1]],
                dtype=in_scale_inv.dtype,
                layout=in_scale_inv.layout,
                device=in_scale_inv.device,
            )
            torch.distributed.all_gather_into_tensor(
                out_scale_inv,
                in_scale_inv,
                group=process_group,
            )

            # Construct tensor to gather transposed data (interleaved) and launch AG.
            out_columnwise_data = torch.empty(
                [inp._columnwise_data.shape[0] * world_size] + list(inp._columnwise_data.shape[1:]),
                dtype=inp._columnwise_data.dtype,
                layout=inp._columnwise_data.layout,
                device=inp._columnwise_data.device,
            )
            torch.distributed.all_gather_into_tensor(
                out_columnwise_data,
                inp._columnwise_data,
                group=process_group,
            )

            # Transfer amax to output.
            out._amax_columnwise = inp._amax_columnwise

    handle = gather_coalescing_manager if async_op else None

    # Fixes interleaved data for transposed tensor/scale inv and pads scale inv if needed.
    if async_op and quantizer.columnwise_usage:
        handle = _NVFP4AllGatherAsyncHandle(
            out, out_columnwise_data, out_scale_inv, world_size, handle
        )
    elif quantizer.columnwise_usage:
        _post_process_nvfp4_gather(out, out_columnwise_data, out_scale_inv, world_size, handle)

    return out, handle


def _all_gather_mxfp8(
    inp: torch.Tensor,
    process_group: dist_group_type,
    *,
    async_op: bool = False,
    quantizer: MXFP8Quantizer,
    out_shape: Optional[list[int]] = None,
) -> tuple[MXFP8TensorBase, Optional[torch.distributed.Work]]:
    """All-gather MXFP8 tensor along first dimension."""

    # Input tensor attributes
    in_shape: Iterable[int]
    device: torch.device
    dtype: torch.dtype
    if isinstance(inp, torch.Tensor):
        in_shape = inp.size()
        device = inp.device
        dtype = inp.dtype
    elif isinstance(inp, MXFP8TensorBase):
        if inp._rowwise_data is not None:
            in_shape = inp._rowwise_data.size()
            device = inp._rowwise_data.device
        elif inp._columnwise_data is not None:
            in_shape = inp._columnwise_data.size()
            device = inp._columnwise_data.device
        else:
            raise ValueError("Got MXFP8 input tensor without any data")
        dtype = torch.bfloat16  # Guess high-precision dtype.
    else:
        raise ValueError(
            "Invalid type for input tensor (expected torch.Tensor or MXFP8TensorBase, "
            f"found {inp.__class__.__name__})"
        )

    # Output tensor shape
    world_size = get_distributed_world_size(process_group)
    if out_shape is None:
        out_shape = [in_shape[0] * world_size] + in_shape[1:]

    # For cases where inp has dimensions that cannot be quantized,
    # we gather in high precision followed by a cast to FP8.
    if (
        not isinstance(inp, MXFP8TensorBase)
        and quantizer is not None
        and not quantizer.is_quantizable(inp)
    ):
        out = torch.empty(
            out_shape,
            dtype=dtype,
            device=device,
            memory_format=torch.contiguous_format,
        )
        torch.distributed.all_gather_into_tensor(out, inp, group=process_group)
        out = quantizer(out)
        return out, None

    # Cast input tensor to MXFP8 with required data
    if not isinstance(inp, MXFP8TensorBase):
        inp = quantizer(inp)
    elif (quantizer.rowwise_usage and inp._rowwise_data is None) or (
        quantizer.columnwise_usage and inp._columnwise_data is None
    ):
        warnings.warn(
            "Input and quantizer do not have matching usages. "
            "Dequantizing and requantizing to MXFP8."
        )
        inp = quantizer(inp.dequantize())

    # Construct MXFP8 output tensor
    out = quantizer.make_empty(out_shape, dtype=dtype, device=device)

    # Coalesce NCCL collectives
    with torch.distributed._coalescing_manager(
        group=process_group,
        device=device,
        async_ops=async_op,
    ) as coalescing_manager:

        # Gather MXFP8 data for row-wise usage
        if quantizer.rowwise_usage:

            # Remove padding from MXFP8 scale-inverses
            in_scale_inv = inp._rowwise_scale_inv
            out_scale_inv = out._rowwise_scale_inv
            flattened_in_shape0 = math.prod(in_shape[:-1])
            if in_scale_inv.size(0) != flattened_in_shape0:
                in_scale_inv = in_scale_inv[:flattened_in_shape0]
                out_scale_inv = out_scale_inv[: flattened_in_shape0 * world_size]

            # Launch all-gathers
            torch.distributed.all_gather_into_tensor(
                out_scale_inv,
                in_scale_inv,
                group=process_group,
            )
            torch.distributed.all_gather_into_tensor(
                out._rowwise_data,
                inp._rowwise_data,
                group=process_group,
            )

        # Gather MXFP8 data for column-wise usage
        if quantizer.columnwise_usage:

            # Remove padding from MXFP8 scale-inverses
            in_scale_inv = inp._columnwise_scale_inv
            out_scale_inv = out._columnwise_scale_inv
            flattened_in_shape0 = math.prod(in_shape[:-1]) // 32
            if in_scale_inv.size(0) != flattened_in_shape0:
                in_scale_inv = in_scale_inv[:flattened_in_shape0]
                out_scale_inv = out_scale_inv[: flattened_in_shape0 * world_size]

            # Launch all-gathers
            torch.distributed.all_gather_into_tensor(
                out_scale_inv,
                in_scale_inv,
                group=process_group,
            )
            torch.distributed.all_gather_into_tensor(
                out._columnwise_data,
                inp._columnwise_data,
                group=process_group,
            )

    handle = coalescing_manager if async_op else None
    return out, handle


def gather_along_first_dim(
    inp: torch.Tensor,
    process_group: dist_group_type,
    async_op: bool = False,
    quantizer: Optional[Quantizer] = None,
) -> tuple[torch.Tensor, Optional[torch.distributed.Work]]:
    """
    All-gather tensors and concatenate along first dimension.
    """

    # Return immediately if no communication is required
    world_size = get_distributed_world_size(process_group)
    if world_size == 1:
        if quantizer is not None and not isinstance(inp, QuantizedTensorBase):
            inp = quantizer(inp)
        return inp, None

    # Debug case - call gather_along_first_dim on each tensor
    if isinstance(inp, DebugQuantizedTensor):
        out_obj = DebugQuantizedTensor(
            rowwise_gemm_tensor=inp.rowwise_gemm_tensor,
            columnwise_gemm_tensor=inp.columnwise_gemm_tensor,
            quantizer=inp.quantizer,
            layer_name=inp._layer_name,
            tensor_name=inp._tensor_name,
        )
        rowwise = inp.get_tensor(False)
        columnwise = inp.get_tensor(True)
        # shapes
        final_quantizer = (
            None if not needs_quantized_gemm(inp, rowwise=True) else quantizer.parent_quantizer
        )
        rowwise_total = None
        if rowwise is not None:
            rowwise_total = gather_along_first_dim(rowwise, process_group, False, final_quantizer)[
                0
            ]
        out_obj.rowwise_gemm_tensor = rowwise_total
        if rowwise is not columnwise:
            final_quantizer_columnwise = (
                None if not needs_quantized_gemm(inp, rowwise=False) else quantizer.parent_quantizer
            )
            columnwise_total = None
            if columnwise is not None:
                columnwise_total, _ = gather_along_first_dim(
                    columnwise, process_group, False, final_quantizer_columnwise
                )
            out_obj.columnwise_gemm_tensor = columnwise_total
        else:
            # Sometimes the same object is used both for rowwise and columnwise gemms,
            # and we want to avoid double all-gathers.
            out_obj.columnwise_gemm_tensor = out_obj.rowwise_gemm_tensor

        return out_obj, None

    # Output tensor dims
    out_shape = list(inp.size())
    out_shape[0] *= world_size

    # FP8 case: delayed scaling or current scaling
    if isinstance(inp, Float8TensorBase) or isinstance(
        quantizer, (Float8Quantizer, Float8CurrentScalingQuantizer)
    ):
        return _all_gather_fp8(
            inp,
            process_group,
            async_op=async_op,
            quantizer=quantizer,
            out_shape=out_shape,
        )

    # FP8 block scaling case, block length = 128
    if isinstance(inp, Float8BlockwiseQTensorBase) or isinstance(quantizer, Float8BlockQuantizer):
        return _all_gather_fp8_blockwise(
            inp,
            process_group,
            async_op=async_op,
            quantizer=quantizer,
            out_shape=out_shape,
        )

    # MXFP8 case
    if isinstance(inp, MXFP8TensorBase) or isinstance(quantizer, MXFP8Quantizer):
        assert isinstance(quantizer, MXFP8Quantizer)
        return _all_gather_mxfp8(
            inp,
            process_group,
            async_op=async_op,
            quantizer=quantizer,
            out_shape=out_shape,
        )

<<<<<<< HEAD
    # NVFP4 case
    if isinstance(inp, NVFP4TensorBase) or isinstance(quantizer, NVFP4Quantizer):
        assert isinstance(quantizer, NVFP4Quantizer)
        return _all_gather_nvfp4(
            inp,
            process_group,
            async_op=async_op,
            quantizer=quantizer,
            out_shape=out_shape,
        )

=======
>>>>>>> aa0659e5
    # High-precision communication for quantized tensors
    if quantizer is not None:
        warnings.warn(
            "Attempting to all-gather an unsupported quantized tensor. "
            "Falling back to high-precision all-gather."
        )
        if isinstance(inp, QuantizedTensorBase):
            inp = inp.dequantize()
        # Falling back to high-precision all-gather for Float8BlockQuantizer
        # means that it should directly output GEMM_READY format
        compact = _get_quantizer_format(quantizer)
        _set_quantizer_format(quantizer, compact=False)
        out = torch.empty(
            out_shape,
            dtype=inp.dtype,
            device=inp.device,
            memory_format=torch.contiguous_format,
        )
        torch.distributed.all_gather_into_tensor(out, inp, group=process_group)
        out = quantizer(out)
        _set_quantizer_format(quantizer, compact=compact)
        return out, None

    # Dequantize quantized tensor if not supported
    if isinstance(inp, QuantizedTensorBase):
        warnings.warn(
            "Attempting to all-gather an unsupported quantized tensor. "
            "Falling back to high-precision all-gather."
        )
        inp = inp.dequantize()

    # Communication for plain PyTorch tensors
    out = torch.empty(
        out_shape,
        dtype=inp.dtype,
        device=inp.device,
        memory_format=torch.contiguous_format,
    )
    handle = torch.distributed.all_gather_into_tensor(
        out,
        inp.contiguous(),
        group=process_group,
        async_op=async_op,
    )
    return out, handle


# Global cache to store symmetric memory tensors
symmetric_mem_cache = {}


def get_symmetric_memory_tensor(tensor_numel, tensor_dtype, tensor_device, tp_group, tag=None):
    """
    Gets or creates a symmetric memory tensor with specified properties.

    Reuses cached tensors when available to avoid redundant creation and rendezvous operations.

    Note: This function always returns a 1D tensor.

    Parameters
    ----------
    tensor_numel : int
        Number of elements in the tensor.
    tensor_dtype : torch.dtype
        Data type of the tensor.
    tensor_device : torch.device
        Device on which to allocate the tensor.
    tp_group : dist_group_type
        Process group for rendezvous operation.
    tag : Any, optional
        Optional identifier to further distinguish tensors.

    Returns
    -------
    torch.Tensor
        A symmetric memory tensor with the specified properties.
    """
    # Create a cache key based on tensor properties and group
    cache_key = (tensor_numel, tensor_dtype, tensor_device, tp_group.group_name, tag)

    # Check if we already have a symmetric memory tensor for this configuration
    if cache_key not in symmetric_mem_cache:
        # Create a new symmetric memory tensor if not in cache
        msg = symm_mem.empty(
            tensor_numel,
            dtype=tensor_dtype,
            device=tensor_device,
        )
        # Perform the rendezvous once for this tensor
        symm_mem.rendezvous(msg, group=tp_group)
        # Store in cache
        symmetric_mem_cache[cache_key] = msg
    else:
        # Reuse the existing symmetric memory tensor
        msg = symmetric_mem_cache[cache_key]

    return msg


def symmetric_all_reduce(
    inp: torch.Tensor,
    tp_group: Optional[dist_group_type] = None,
    async_op: bool = False,
    all_reduce_type: str = "multimem_all_reduce",
):
    """
    Performs an all-reduce operation across multiple processes using symmetric memory.
    If the input tensor is already in the symmetric memory cache we can avoid copy
    overheads by just directly using the input tensor for all reduce.  Externally
    created symmetric memory tensors not in the cache currently will not be able to
    avoid the extra copies.

    Parameters
    ----------
    inp : torch.Tensor
        The input tensor to be reduced. The operation is performed in-place.

    tp_group : Optional[dist_group_type], default=None
        The process group over which to perform the all-reduce operation.
        If None, the default process group is used.

    async_op : bool, default=False
        Whether to perform the operation asynchronously.
        Note: Currently only synchronous operations are supported for symmetric memory variants.

    all_reduce_type : str, default="multimem_all_reduce"
        The type of all-reduce implementation to use. Options include:
        - "nccl": Standard PyTorch distributed all-reduce
        - "multimem_all_reduce": multimem symmetric all-reduce
        - "two_shot": Two-shot symmetric all-reduce
        - "one_shot": One-shot symmetric all-reduce

    Returns
    -------
    Tuple[torch.Tensor, Optional[torch.distributed.Work]]
        - The first element is the input tensor with the all-reduce result.
        - The second element is the async work handle if async_op=True,
          otherwise None.
    """
    assert async_op is False, "Async symmetric ops no supported yet"
    assert HAS_TORCH_SYMMETRIC, "Could not import symetric memory from torch"

    if get_distributed_world_size(tp_group) == 1:
        return inp, None

    if all_reduce_type == "nccl":
        # Standard all-reduce implementation
        handle = torch.distributed.all_reduce(inp, group=tp_group, async_op=async_op)
        return inp, handle

    all_reduce_impl = None
    if all_reduce_type == "multimem_all_reduce":
        all_reduce_impl = torch.ops.symm_mem.multimem_all_reduce_
    elif all_reduce_type == "two_shot":
        all_reduce_impl = torch.ops.symm_mem.two_shot_all_reduce_
    elif all_reduce_type == "one_shot":
        all_reduce_impl = torch.ops.symm_mem.one_shot_all_reduce
    else:
        raise TypeError(f"All reduce type {all_reduce_type} is not supported.")

    group_name = tp_group.group_name
    tensor_shape = inp.shape
    tensor_numel = inp.numel()
    tensor_dtype = inp.dtype
    tensor_device = inp.device

    input_id = id(inp)
    is_cached = any(id(cached_tensor) == input_id for cached_tensor in symmetric_mem_cache.values())
    # Check if the input tensor is already in the symmetric memory cache. If it is we can avoid copy overheads.
    if is_cached:
        all_reduce_impl(
            inp,
            "sum",
            group_name,
        )
    else:
        # Get symmetric memory tensor. Build or retrieve from cache.
        msg = get_symmetric_memory_tensor(tensor_numel, tensor_dtype, tensor_device, tp_group)

        msg.copy_(inp.reshape(-1))

        all_reduce_impl(
            msg,
            "sum",
            group_name,
        )

        # Copy the result back to the input tensor
        inp.copy_(msg.reshape(tensor_shape))

    return inp, None


def allreduce(
    inp: torch.Tensor,
    tp_group: Optional[dist_group_type] = None,
    async_op: bool = False,
) -> Tuple[torch.Tensor, Optional[torch.distributed.Work]]:
    """All-reduce the input tensor across model parallel group."""

    # Bypass the function if we are using only 1 GPU.
    if get_distributed_world_size(tp_group) == 1:
        return inp, None

    # All-reduce.
    handle = torch.distributed.all_reduce(inp, group=tp_group, async_op=async_op)

    return inp, handle


def _fsdp_scatter_tensors(
    fsdp_group: dist_group_type,
    *tensors: torch.Tensor,
):
    shapes = []
    if fsdp_group is not None:
        for t in tensors:
            if isinstance(t, torch.Tensor):
                targets = t.get_data_tensors() if isinstance(t, QuantizedTensor) else [t]
                for target in targets:
                    shapes.append(target.data.shape)
                    safely_set_viewless_tensor_data(
                        target,
                        split_tensor_into_1d_equal_chunks(target.data, fsdp_group, new_buffer=True),
                    )
            else:
                shapes.append(None)
    return shapes


def _fsdp_gather_tensors(
    fsdp_group: dist_group_type,
    shapes: List[Tuple[int, ...]],
    *tensors: torch.Tensor,
):
    if fsdp_group is not None:
        assert len(shapes) == len(tensors), "Number of tensors and tensor shapes must be equal."
        for s, t in zip(shapes, tensors):
            if isinstance(t, torch.Tensor):
                assert s is not None, "Internal TE error."
                targets = t.get_data_tensors() if isinstance(t, QuantizedTensor) else [t]
                for target in targets:
                    safely_set_viewless_tensor_data(
                        target, gather_split_1d_tensor(target.data, fsdp_group).view(s)
                    )


def _is_te_module(module):
    """
    Check if given module is a Transformer Engine module that requires the TE checkpoint
    implementation for activation recompute.
    """
    from .module import LayerNorm, RMSNorm
    from .module.base import TransformerEngineBaseModule
    from .attention.dot_product_attention.dot_product_attention import DotProductAttention
    from .attention.dot_product_attention.backends import UnfusedDotProductAttention
    from .attention.multi_head_attention import MultiheadAttention
    from .transformer import TransformerLayer

    te_classes_list = [
        LayerNorm,
        RMSNorm,
        TransformerEngineBaseModule,
        UnfusedDotProductAttention,
        DotProductAttention,
        MultiheadAttention,
        TransformerLayer,
    ]
    is_te_module = False
    for te_class in te_classes_list:
        if isinstance(module, te_class):
            is_te_module = True
            break
    return is_te_module


def prepare_te_modules_for_fsdp(fsdp_root: torch.nn.Module) -> None:
    """
    Inject FSDP process gorup references into FSDP-wrapped TE modules in an FSDP-wrapped root
    module in order to scatter/gather the Fp8 weight copies at the same time FSDP scatters/gathers
    its `FlatParameters`.

    Parameters
    ----------
    fsdp_root: torch.nn.Module
               FSDP-wrapped root module that may contain FSDP-wrapped TE modules.
    """
    assert isinstance(fsdp_root, FSDP), "Root module must be FSDP-wrapped."

    # If the root module is a TE module, inject FSDP information into it
    if _is_te_module(fsdp_root.module):
        if hasattr(fsdp_root, "primary_weights_in_fp8"):
            assert not fsdp_root.primary_weights_in_fp8, (
                "TE modules with primary weights in FP8 cannot be FSDP-wrapped. "
                "Please initialize your model without the te.fp8_model_init(...) context."
            )
        root_state = _get_module_fsdp_state(fsdp_root)
        assert root_state is not None, "Root module does not have a valid _FSDPState."
        setattr(fsdp_root.module, "fsdp_group", root_state.process_group)

    # Iterate through all FSDP-wrapped submodules and inject FSDP information into TE modules
    fsdp_states, fsdp_modules = _get_fsdp_states_with_modules(fsdp_root)
    for state, fsdp_module in zip(fsdp_states, fsdp_modules):
        if _is_te_module(fsdp_module.module):
            if hasattr(fsdp_module.module, "primary_weights_in_fp8"):
                assert not fsdp_module.module.primary_weights_in_fp8, (
                    "TE modules with primary weights in FP8 cannot be FSDP-wrapped. "
                    "Please initialize your model without the te.fp8_model_init(...) context."
                )
            setattr(fsdp_module.module, "fsdp_group", state.process_group)


class FullyShardedDataParallel(FSDP):
    """
    Transformer Engine wrapper around `torch.distributed.fsdp.FullyShardedDataParallel` that
    extracts necessary information out of the FSDP wrap for TE modules to scatter their
    activation tensors after each forward pass and gather them before the backward pass.
    """

    def __init__(self, module, *args, **kwargs):
        super().__init__(module, *args, **kwargs)
        prepare_te_modules_for_fsdp(self)<|MERGE_RESOLUTION|>--- conflicted
+++ resolved
@@ -1674,7 +1674,6 @@
             out_shape=out_shape,
         )
 
-<<<<<<< HEAD
     # NVFP4 case
     if isinstance(inp, NVFP4TensorBase) or isinstance(quantizer, NVFP4Quantizer):
         assert isinstance(quantizer, NVFP4Quantizer)
@@ -1686,8 +1685,6 @@
             out_shape=out_shape,
         )
 
-=======
->>>>>>> aa0659e5
     # High-precision communication for quantized tensors
     if quantizer is not None:
         warnings.warn(
