# Copyright (c) 2022-2024, NVIDIA CORPORATION & AFFILIATES. All rights reserved.
#
# See LICENSE for license information.

"""Linear API"""
import os
from typing import Any, Callable, Dict, Optional, Tuple, Union

import torch

import transformer_engine_extensions as tex

from .base import (
    get_workspace,
    get_ub,
    TransformerEngineBaseModule,
    _2X_ACC_FPROP,
    _2X_ACC_DGRAD,
    _2X_ACC_WGRAD,
)
from ._common import _noop_cat
from ..fp8 import get_fp8_te_dtype, FP8GlobalStateManager
from ..utils import (
    divide,
    cast_if_needed,
    assert_dim_for_fp8_exec,
    clear_tensor_data,
    init_method_constant,
    requires_grad,
)
from ..distributed import (
    set_tensor_model_parallel_attributes,
    get_distributed_world_size,
    allreduce,
    reduce_scatter_along_first_dim,
    gather_along_first_dim,
    is_fp8_activation_recompute_enabled,
    in_fp8_activation_recompute_phase,
    _fsdp_scatter_tensors,
    _fsdp_gather_tensors,
)
from ..cpp_extensions import (
    fp8_gemm,
    gemm,
    fp8_cast_transpose_fused,
    cast_to_fp8,
)
from ..constants import GemmParallelModes, dist_group_type
from ..jit import no_torch_dynamo
from ..graph import is_graph_capturing
from ..float8_tensor import Float8Tensor

_NVTE_DEBUG = int(os.getenv("NVTE_DEBUG", "0"))

__all__ = ["Linear"]


class _Linear(torch.autograd.Function):
    """Linear semi-top level module
    Calls custom cuda extensions.
    """

    @staticmethod
    def forward(
        ctx,
        weight: Union[Float8Tensor, torch.Tensor],
        weight_fp8: Optional[Float8Tensor],
        inp: torch.Tensor,
        bias: torch.Tensor,
        use_bias: bool,
        is_first_microbatch: Union[bool, None],
        fp8: bool,
        fp8_calibration: bool,
        fp8_meta: Dict[str, Any],
        fuse_wgrad_accumulation: bool,
        cpu_offloading: bool,
        tp_group: Union[dist_group_type, None],
        tp_size: int,
        sequence_parallel: bool,
        tensor_parallel: bool,
        activation_dtype: torch.dtype,
        parallel_mode: Union[str, None],
        is_grad_enabled: bool,
        ub_overlap_rs: bool,
        ub_overlap_ag: bool,
        ub_name: str,
        is_first_module_in_mha: bool,
        fsdp_group: Union[dist_group_type, None],
    ) -> torch.Tensor:
        is_input_fp8 = isinstance(inp, Float8Tensor)
        if is_input_fp8:
            fp8_meta["scaling_fwd"].scale_inv[tex.FP8FwdTensors.GEMM1_INPUT] = inp._scale_inv[0]

        # Make sure input dimensions are compatible
        in_features = weight.shape[-1]
        assert inp.shape[-1] == in_features, "GEMM not possible"
        inputmat = inp.view(-1, in_features)
        if fp8:
            assert_dim_for_fp8_exec(inputmat)
            assert_dim_for_fp8_exec(weight)

        tp_world_size = get_distributed_world_size(tp_group)
        ub_overlap_rs = False if tp_world_size == 1 else ub_overlap_rs

        # Cast input to expected dtype
        inputmat = cast_if_needed(inputmat, activation_dtype)
        inputmat_t = None
        inputmat_no_fp8 = inputmat

        if fp8:
            fp8_dtype_forward = get_fp8_te_dtype(fp8_meta["recipe"], fprop_tensor=True)
            if isinstance(inputmat, Float8Tensor):
                if (
                    not fp8_meta["recipe"].override_linear_precision.wgrad
                    and is_grad_enabled
                    and weight.requires_grad
                    and not sequence_parallel
                ):
                    # FP8 input for forward, FP8 input transpose for backward wgrad
                    inputmat_t = inputmat.transpose_2d()
            else:
                if (
                    not fp8_meta["recipe"].override_linear_precision.wgrad
                    and is_grad_enabled
                    and weight.requires_grad
                    and not sequence_parallel
                ):
                    # FP8 input for forward, FP8 input transpose for backward wgrad
                    inputmat, inputmat_t = fp8_cast_transpose_fused(
                        inputmat,
                        fp8_meta["scaling_fwd"],
                        tex.FP8FwdTensors.GEMM1_INPUT,
                        fp8_dtype_forward,
                    )
                else:
                    # FP8 input for forward
                    inputmat = cast_to_fp8(
                        inputmat,
                        fp8_meta["scaling_fwd"],
                        tex.FP8FwdTensors.GEMM1_INPUT,
                        fp8_dtype_forward,
                    )

        # Column Parallel Linear
        if parallel_mode == "column" and sequence_parallel:
            inputmat_total, _ = gather_along_first_dim(inputmat, tp_group)
        else:
            inputmat_total = inputmat
        if fp8:
            if _NVTE_DEBUG:
                print('[Linear]: using FP8 forward')

            bias_dtype = (
                torch.bfloat16
                if activation_dtype == torch.float32
                else activation_dtype
            )
            bias = cast_if_needed(bias, bias_dtype) if use_bias else bias

            # Use FP8 weights
            if weight_fp8 is None:
                weight_fp8 = weight
<<<<<<< HEAD
            elif update_fp8_weights:
                # Gather Fp8 weight buffers if needed
                if fsdp_group is not None and weight_fp8._data.shape != weight.data.shape:
                    _fsdp_gather_tensors(fsdp_group, [weight.data.shape], weight_fp8)
                # Need to cast weights to FP8
                weight_fp8 = Float8Tensor(
                    data=weight_fp8._data,
                    fp8_meta=fp8_meta,
                    fp8_meta_index=tex.FP8FwdTensors.GEMM1_WEIGHT,
                )
                if (is_grad_enabled
                    or (is_fp8_activation_recompute_enabled()
                        and not in_fp8_activation_recompute_phase())):
                    # Gather Fp8 transposed-weight buffers if needed
                    weight_t_fp8_shape = tuple(reversed(weight_t_fp8._data.shape))
                    if (fsdp_group is not None
                        and weight_t_fp8._data.shape != weight_t_fp8_shape):
                        _fsdp_gather_tensors(fsdp_group,
                                             [weight_t_fp8_shape],
                                             weight_t_fp8)
                    fp8_cast_transpose_fused(
                        weight,
                        fp8_meta["scaling_fwd"],
                        tex.FP8FwdTensors.GEMM1_WEIGHT,
                        fp8_dtype_forward,
                        cast_out=weight_fp8._data,
                        transpose_out=weight_t_fp8._data,
                        noop_flag=skip_fp8_weight_update,
                    )
                else:
                    cast_to_fp8(
                        weight,
                        fp8_meta["scaling_fwd"],
                        tex.FP8FwdTensors.GEMM1_WEIGHT,
                        fp8_dtype_forward,
                        out=weight_fp8._data,
                    )
                    weight_t_fp8 = None
=======
            assert isinstance(weight_fp8, Float8Tensor)
>>>>>>> 868c7d30

            if is_first_module_in_mha:
                proj_out_index, meta_tensor, proj_out_tetype, proj_out_pttype = (
                    tex.FP8FwdTensors.GEMM1_OUTPUT,
                    fp8_meta["scaling_fwd"],
                    fp8_dtype_forward,
                    torch.uint8)
            else:
                proj_out_index, meta_tensor, proj_out_tetype, proj_out_pttype = (
                    None, None, None, activation_dtype)

            if ub_overlap_rs:
                ub_obj_projout = get_ub(ub_name+"_fprop")
                out = ub_obj_projout.get_ubuf_output(1)
                dim_size = list(inputmat_total.size())
                dim_size[0] = dim_size[0] // tp_world_size
                dim_size[1] = weight_fp8.size(0)
                rs_out = torch.empty(dim_size, dtype=activation_dtype, device=inputmat_total.device)
                if ub_obj_projout.is_p2p_overlap():
                    if ub_obj_projout.is_atomic_gemm():
                        ub_algo=tex.UbufOverlapAlgo.ATOMIC_GEMM_RS_P2P
                    else:
                        ub_algo = tex.UbufOverlapAlgo.SPLIT_PIPELINED_RS_P2P
                else:
                    if ub_obj_projout.is_atomic_gemm():
                        ub_algo = tex.UbufOverlapAlgo.ATOMIC_GEMM_RS
                    else:
                        ub_algo = tex.UbufOverlapAlgo.SPLIT_PIPELINED_RS
                if ub_obj_projout.is_fp8_ubuf():
                    proj_out_index = tex.FP8FwdTensors.GEMM1_OUTPUT
                    meta_tensor = fp8_meta["scaling_fwd"]
                    proj_out_tetype = fp8_dtype_forward
                    proj_out_pttype = torch.uint8
                    ub_obj_projout.set_ubuf_scale_inv(meta_tensor.scale_inv[proj_out_index])
            else:
                dim_size = list(inputmat_total.size())
                dim_size[1] = weight_fp8.size(0)
                out = torch.empty(dim_size, dtype=proj_out_pttype, device=inputmat_total.device)

            _ = fp8_gemm(
                weight_fp8._data,
                weight_fp8._scale_inv,
                0,
                weight_fp8._fp8_dtype,
                inputmat_total._data
                if isinstance(inputmat_total, Float8Tensor) else inputmat_total,
                fp8_meta["scaling_fwd"].scale_inv,
                tex.FP8FwdTensors.GEMM1_INPUT,
                fp8_dtype_forward,
                proj_out_pttype,
                get_workspace(),
                bias=bias,
                use_bias=use_bias,
                use_split_accumulator=_2X_ACC_FPROP,
                out=out,
                ub_algo=ub_algo if ub_overlap_rs else None,
                ub=ub_obj_projout if ub_overlap_rs else None,
                extra_output_tensor=rs_out if ub_overlap_rs else None,
                out_index=proj_out_index,
                fp8_meta_tensor = meta_tensor,
                D_dtype = proj_out_tetype,
            )
            if is_first_module_in_mha:
                out = Float8Tensor(data=out,
                    fp8_meta=fp8_meta,
                    fp8_meta_forward=True,
                    fp8_meta_index=tex.FP8FwdTensors.GEMM1_OUTPUT,
                    fp8_dtype=fp8_dtype_forward,
                    dtype=activation_dtype,
                )
        else:
            if _NVTE_DEBUG:
                print('[Linear]: using non-FP8 forward')

            # Cast for native AMP
            weight = cast_if_needed(weight, activation_dtype)
            bias = cast_if_needed(bias, activation_dtype) if use_bias else bias

            if fp8_calibration:
                # amax of input
                amin, amax = inputmat_total.aminmax()
                fp8_meta["scaling_fwd"].amax_history[0][tex.FP8FwdTensors.GEMM1_INPUT] = \
                    torch.max(-amin, amax).float()
                # amax of weight
                amin, amax = weight.aminmax()
                fp8_meta["scaling_fwd"].amax_history[0][tex.FP8FwdTensors.GEMM1_WEIGHT] = \
                    torch.max(-amin, amax).float()

            if ub_overlap_rs:
                ub_obj_projout = get_ub(ub_name+"_fprop")
                out = ub_obj_projout.get_ubuf_output(1)
                dim_size = list(inputmat_total.size())
                dim_size[0] = dim_size[0] // get_distributed_world_size(tp_group)
                dim_size[1] = weight.size(0)
                rs_out = torch.empty(dim_size, dtype=activation_dtype, device=inputmat_total.device)
                if ub_obj_projout.is_p2p_overlap():
                    ub_algo = tex.UbufOverlapAlgo.SPLIT_PIPELINED_RS_P2P
                else:
                    ub_algo = tex.UbufOverlapAlgo.SPLIT_PIPELINED_RS
            else:
                dim_size = list(inputmat_total.size())
                dim_size[1] = weight.size(0)
                out = torch.empty(dim_size, dtype=activation_dtype, device=inputmat_total.device)

            _ = gemm(
                weight,
                inputmat_total,
                activation_dtype,
                get_workspace(),
                bias=bias,
                use_bias=use_bias,
                out=out,
                ub_algo=ub_algo if ub_overlap_rs else None,
                ub=ub_obj_projout if ub_overlap_rs else None,
                extra_output_tensor=rs_out if ub_overlap_rs else None,
            )

        if is_grad_enabled:
            saved_inputmat = None
            saved_inputmat_t = None
            if weight.requires_grad:
                if fp8 and not fp8_meta["recipe"].override_linear_precision.wgrad:
                    if inputmat_t is None:
                        saved_inputmat = inputmat
                    else:
                        saved_inputmat_t = inputmat_t
                        if cpu_offloading:
                            saved_inputmat_t.activation_offloading = True
                else:
                    saved_inputmat = inputmat_no_fp8

                if cpu_offloading:
                    if fuse_wgrad_accumulation:
                        weight.main_grad.weight_offloading = True
                    if fp8 and weight_fp8 is not None:
                        weight_fp8.weight_offloading = True
                    weight.weight_offloading = True

                    if saved_inputmat is not None:
                        saved_inputmat.activation_offloading = True

            # Scatter intermediate/activation tensors saved for the backward pass
            ctx.fsdp_group = fsdp_group
            ctx.fsdp_shapes = _fsdp_scatter_tensors(
                fsdp_group,
                saved_inputmat,     # None if fp8 == False
                saved_inputmat_t,   # None if fp8 == False AND not is_grad_enabled
                weight_t_fp8 if fp8 else None,
            )

            ctx.save_for_backward(
                saved_inputmat,
                saved_inputmat_t,
                weight,
                weight_fp8,
                weight.main_grad if cpu_offloading and fuse_wgrad_accumulation else None,
                fp8_meta["scaling_fwd"].scale_inv.clone() if fp8 else None,
            )

            ctx.activation_dtype = activation_dtype
            ctx.fp8 = fp8
            ctx.fp8_meta = fp8_meta
            ctx.fuse_wgrad_accumulation = fuse_wgrad_accumulation
            ctx.cpu_offloading = cpu_offloading
            ctx.is_first_microbatch = is_first_microbatch
            ctx.use_bias = use_bias
            ctx.sequence_parallel = sequence_parallel
            ctx.tensor_parallel = tensor_parallel
            ctx.inp_shape = inp.shape
            ctx.parallel_mode = parallel_mode
            ctx.tp_group = tp_group
            ctx.ub_overlap_ag = ub_overlap_ag
            ctx.ub_name = ub_name
            ctx.tp_size = tp_size
            ctx.requires_dgrad = inp.requires_grad
            ctx.is_input_fp8 = is_input_fp8
            ctx.reduce_and_update_bwd_fp8_tensors = False
            if ctx.fp8 and requires_grad(inp, weight, bias):
                ctx.reduce_and_update_bwd_fp8_tensors = (
                    ctx.reduce_and_update_bwd_fp8_tensors or
                    FP8GlobalStateManager.is_first_fp8_module())

        # Row Parallel Linear
        if ub_overlap_rs:
            out = rs_out
        elif parallel_mode == "row" and sequence_parallel:
            out, _ = reduce_scatter_along_first_dim(out, tp_group)
        elif parallel_mode == "row" and tensor_parallel:
            out, _ = allreduce(out, tp_group)

        # Scatter Fp8 weight buffers
        _fsdp_scatter_tensors(fsdp_group, weight_fp8)

        # [*, in_features] -> [*, out_features] except first dimension changes for SP
        return out.view(-1, *inp.shape[1:-1], out.shape[-1])


    @staticmethod
    def backward(
        ctx, grad_output: torch.Tensor
    ) -> Tuple[Union[torch.Tensor, None], ...]:
        if isinstance(grad_output, Float8Tensor):
            ctx.fp8_meta["scaling_bwd"].scale_inv[
                tex.FP8BwdTensors.GRAD_OUTPUT1] = grad_output._scale_inv

        with torch.cuda.nvtx.range("_Linear_backward"):
            (
                inputmat,
                inputmat_t,
                weight,
                weight_fp8,
                main_grad,
                fwd_scale_inverses,
            ) = ctx.saved_tensors

            # Gather intermediate/activation tensors if needed
            _fsdp_gather_tensors(ctx.fsdp_group,
                                 ctx.fsdp_shapes,
                                 inputmat,
                                 inputmat_t,
                                 weight_t_fp8)

            if ctx.cpu_offloading and ctx.fuse_wgrad_accumulation:
                weight = torch.nn.Parameter(weight, False)
                weight.main_grad = main_grad

            tp_world_size = get_distributed_world_size(ctx.tp_group)
            ctx.ub_overlap_ag = False if tp_world_size == 1 else ctx.ub_overlap_ag
            if ctx.ub_overlap_ag:
                dim_size = list(grad_output.size())
                dim_size[0] = dim_size[0] * tp_world_size
                ctx.ub_obj_gradout = get_ub(ctx.ub_name+"_dgrad")
                if ctx.ub_obj_gradout.is_atomic_gemm():
                    ub_algo = tex.UbufOverlapAlgo.ATOMIC_GEMM_AG_P2P
                else:
                    ub_algo = tex.UbufOverlapAlgo.SPLIT_PIPELINED_AG_P2P

            (
                grad_output,
                grad_output_c,
                grad_output_t,
                grad_bias,
            ) = TransformerEngineBaseModule.grad_output_preprocess(
                ctx, grad_output, ctx.parallel_mode == "row"
            )

            # Column Parallel Linear
            # Overlap input AG with dgrad
            inputmat_total = None
            inputmat_t_total = None
            handle = None
            if weight.requires_grad and ctx.parallel_mode == "column" and ctx.sequence_parallel:
                inputmat_total, handle = gather_along_first_dim(
                    inputmat, ctx.tp_group, async_op=ctx.requires_dgrad
                )
            else:
                inputmat_total = inputmat
                inputmat_t_total = inputmat_t

            if ctx.is_first_microbatch is not None:
                accumulate_wgrad_into_param_main_grad = (
                    ctx.fuse_wgrad_accumulation and not ctx.is_first_microbatch
                )
            else:
                accumulate_wgrad_into_param_main_grad = ctx.fuse_wgrad_accumulation

            if ctx.fp8:
                fp8_dtype_forward = get_fp8_te_dtype(
                    ctx.fp8_meta["recipe"], fprop_tensor=True
                )
                fp8_dtype_backward = get_fp8_te_dtype(
                    ctx.fp8_meta["recipe"], fprop_tensor=False
                )

            if ctx.requires_dgrad:
                if ctx.fp8:
                    if _NVTE_DEBUG:
                        print('[Linear]: using FP8 backward')

                    if ctx.is_input_fp8:
                        out_index, meta_tensor, output_te_dtype, output_dtype = (
                            tex.FP8BwdTensors.GRAD_INPUT1,
                            ctx.fp8_meta["scaling_bwd"],
                            fp8_dtype_backward,
                            torch.uint8)
                    else:
                        out_index, meta_tensor, output_te_dtype, output_dtype = (
                            None, None, None, ctx.activation_dtype)
                    dgrad, _ = fp8_gemm(
                        weight_fp8.transpose_2d(),
                        weight_fp8._scale_inv,
                        0,
                        weight_fp8._fp8_dtype,
                        grad_output_c,
                        ctx.fp8_meta["scaling_bwd"].scale_inv,
                        tex.FP8BwdTensors.GRAD_OUTPUT1,
                        fp8_dtype_backward,
                        output_dtype,
                        get_workspace(),
                        use_split_accumulator=_2X_ACC_DGRAD,
                        ub_algo=ub_algo if ctx.ub_overlap_ag else None,
                        ub=ctx.ub_obj_gradout if ctx.ub_overlap_ag else None,
                        out_index=out_index,
                        fp8_meta_tensor=meta_tensor,
                        D_dtype=output_te_dtype,
                    )
                    if output_dtype == torch.uint8:
                        dgrad = Float8Tensor(data=dgrad,
                            fp8_meta=ctx.fp8_meta,
                            fp8_meta_forward=False,
                            fp8_meta_index=tex.FP8BwdTensors.GRAD_INPUT1,
                            fp8_dtype=fp8_dtype_backward,
                            dtype=ctx.activation_dtype,
                            )
                else:
                    if _NVTE_DEBUG:
                        print('[Linear]: using non-FP8 backward')

                    dgrad, _, _ = gemm(
                        weight,
                        grad_output,
                        ctx.activation_dtype,
                        get_workspace(),
                        layout="NN",
                        grad=True,
                        ub_algo=tex.UbufOverlapAlgo.SPLIT_PIPELINED_AG_P2P \
                            if ctx.ub_overlap_ag else None,
                        ub=ctx.ub_obj_gradout if ctx.ub_overlap_ag else None,
                    )

                # Overlap dgrad-RS/AR with wgrad
                if ctx.parallel_mode == "column" and ctx.sequence_parallel:
                    if handle is not None:
                        handle.wait()
                    dgrad, handle = reduce_scatter_along_first_dim(
                        dgrad, ctx.tp_group, async_op=True
                    )
                elif ctx.parallel_mode == "column" and ctx.tensor_parallel:
                    dgrad, handle = allreduce(dgrad, ctx.tp_group, async_op=True)

            if weight.requires_grad:
                if ctx.fp8:
                    # WGRAD
                    if not ctx.fp8_meta["recipe"].override_linear_precision.wgrad:
                        if ctx.ub_overlap_ag:
                            if isinstance(grad_output_c, Float8Tensor):
                                grad_output_t = grad_output_c.transpose_2d()
                            else:
                                grad_output_t = tex.fp8_transpose(grad_output_c, fp8_dtype_backward)
                        if inputmat_t_total is None:
                            if isinstance(inputmat_total, Float8Tensor):
                                inputmat_t_total = inputmat_total.transpose_2d()
                            else:
                                inputmat_t_total = tex.fp8_transpose(
                                    inputmat_total, fp8_dtype_backward)
                        wgrad, _ = fp8_gemm(
                            inputmat_t_total._data
                            if isinstance(inputmat_t_total, Float8Tensor) else inputmat_t_total,
                            fwd_scale_inverses,
                            tex.FP8FwdTensors.GEMM1_INPUT,
                            fp8_dtype_forward,
                            grad_output_t,
                            ctx.fp8_meta["scaling_bwd"].scale_inv,
                            tex.FP8BwdTensors.GRAD_OUTPUT1,
                            fp8_dtype_backward,
                            ctx.activation_dtype,
                            get_workspace(),
                            accumulate=accumulate_wgrad_into_param_main_grad,
                            out=weight.main_grad if ctx.fuse_wgrad_accumulation else None,
                            use_split_accumulator=_2X_ACC_WGRAD,
                        )
                    else:
                        wgrad, _, _ = gemm(
                            inputmat_total,
                            grad_output,
                            ctx.activation_dtype,
                            get_workspace(),
                            layout="NT",
                            grad=True,
                            accumulate=accumulate_wgrad_into_param_main_grad,
                            out=weight.main_grad if ctx.fuse_wgrad_accumulation else None,
                        )
                else:
                    # WGRAD
                    wgrad, grad_bias, _ = gemm(
                        inputmat_total,
                        grad_output,
                        ctx.activation_dtype,
                        get_workspace(),
                        layout="NT",
                        grad=True,
                        use_bias=ctx.use_bias,
                        accumulate=accumulate_wgrad_into_param_main_grad,
                        out=weight.main_grad if ctx.fuse_wgrad_accumulation else None,
                    )

                # Deallocate input tensor
                clear_tensor_data(inputmat_total)
                clear_tensor_data(inputmat_t_total)

            # Column Parallel Linear
            if ctx.parallel_mode == "column" and ctx.tensor_parallel and handle is not None:
                handle.wait()

            if not ctx.use_bias:
                grad_bias = None

        if weight.requires_grad:
            # Handle custom DDP from mcore.
            if ctx.fuse_wgrad_accumulation and hasattr(weight, 'grad_added_to_main_grad'):
                weight.grad_added_to_main_grad = True
                if getattr(weight, 'zero_out_wgrad', False):
                    wgrad = torch.zeros(weight.main_grad.shape,
                                        dtype=weight.dtype,
                                        device=torch.cuda.current_device(),
                                        requires_grad=False
                                       )
                else:
                    wgrad = torch.empty(weight.main_grad.shape,
                                        dtype=weight.dtype,
                                        device=torch.cuda.current_device(),
                                        requires_grad=False
                                       )
            elif ctx.fuse_wgrad_accumulation:
                wgrad = None
        else:
            wgrad = None

        if ctx.reduce_and_update_bwd_fp8_tensors and not is_graph_capturing():
            FP8GlobalStateManager.reduce_and_update_fp8_tensors(forward=False)

        # Scatter fp8 transposed-weight buffers
        _fsdp_scatter_tensors(ctx.fsdp_group, weight_t_fp8)

        return (
            wgrad,
            None,  # weight_fp8
            dgrad.view(ctx.inp_shape) if ctx.requires_dgrad else None,
            grad_bias,
<<<<<<< HEAD
            None,
            None,
            None,
            None,
            None,
            None,
            None,
            None,
            None,
            None,
            None,
            None,
            None,
            None,
            None,
            None,
            None,
            None,
            None,
            None,
            None,
=======
            None,  # use_bias
            None,  # is_first_microbatch
            None,  # fp8
            None,  # fp8_calibration
            None,  # fp8_meta
            None,  # fuse_wgrad_accumulation
            None,  # cpu_offloading
            None,  # tp_group
            None,  # tp_size
            None,  # sequence_parallel
            None,  # tensor_parallel
            None,  # activation_dtype
            None,  # parallel_mode
            None,  # is_grad_enabled
            None,  # ub_overlap_rs
            None,  # ub_overlap_ag
            None,  # ub_name
            None,  # is_first_module_in_mha
>>>>>>> 868c7d30
        )


class Linear(TransformerEngineBaseModule):
    """Applies a linear transformation to the incoming data :math:`y = xA^T + b`

    On NVIDIA GPUs it is a drop-in replacement for `torch.nn.Linear`.

    Parameters
    ----------
    in_features : int
                 size of each input sample.
    out_features : int
                  size of each output sample.
    bias : bool, default = `True`
          if set to `False`, the layer will not learn an additive bias.
    init_method : Callable, default = `None`
                 used for initializing weights in the following way: `init_method(weight)`.
                 When set to `None`, defaults to `torch.nn.init.normal_(mean=0.0, std=0.023)`.
    get_rng_state_tracker : Callable, default = `None`
                 used to get the random number generator state tracker for initilizeing weights.
    rng_tracker_name : str, default = `None`
                 the param passed to get_rng_state_tracker to get the specific rng tracker.
    parameters_split : Optional[Union[Tuple[str, ...], Dict[str, int]]], default = None
                      Configuration for splitting the weight and bias tensors along dim 0 into
                      multiple PyTorch parameters. If a list or tuple of strings is provided,
                      they are used to make the names of equally-sized parameters. If a dict
                      (preferably an OrderedDict) is provided, the keys are used as names and
                      values as split sizes along dim 0. The resulting parameters will have
                      names that end in `_weight` or `_bias`, so trailing underscores are
                      stripped from any provided names.
    device : Union[torch.device, str], default = "cuda"
          The device on which the parameters of the model will allocated. It is the user's
          responsibility to ensure all parameters are moved to the GPU before running the
          forward pass.

    Parallelism parameters
    ----------------------
    sequence_parallel : bool, default = `False`
                       if set to `True`, uses sequence parallelism.
    tp_group : ProcessGroup, default = `None`
              tensor parallel process group.
    tp_size : int, default = 1
             used as TP (tensor parallel) world size when TP groups are not formed during
             initialization. In this case, users must call the
             `set_tensor_parallel_group(tp_group)` method on the initialized module before the
             forward pass to supply the tensor parallel group needed for tensor and sequence
             parallel collectives.
    parallel_mode : {None, 'Column', 'Row'}, default = `None`
                   used to decide whether this Linear layer is Column Parallel Linear or Row
                   Parallel Linear as described `here <https://arxiv.org/pdf/1909.08053.pdf>`_.
                   When set to `None`, no communication is performed.

    Optimization parameters
    -----------------------
    fuse_wgrad_accumulation : bool, default = 'False'
                             if set to `True`, enables fusing of creation and accumulation of
                             the weight gradient. When enabled, it is assumed that the weights
                             have an additional `main_grad` attribute (used instead of the
                             regular `grad`) which is a pre-allocated buffer of the correct
                             size to accumulate gradients in.
    return_bias : bool, default = `False`
                 when set to `True`, this module will not apply the additive bias itself, but
                 instead return the bias value during the forward pass together with the
                 output of the linear transformation :math:`y = xA^T`. This is useful when
                 the bias addition can be fused to subsequent operations.
    params_dtype : torch.dtype, default = `torch.get_default_dtype()`
                  it controls the type used to allocate the initial parameters. Useful when
                  the model is trained with lower precision and the original FP32 parameters
                  would not fit in GPU memory.

    """

    def __init__(
        self,
        in_features: int,
        out_features: int,
        sequence_parallel: bool = False,
        fuse_wgrad_accumulation: bool = False,
        tp_group: Optional[dist_group_type] = None,
        tp_size: int = 1,
        get_rng_state_tracker: Optional[Callable] = None,
        rng_tracker_name: Optional[str] = None,
        init_method: Optional[Callable] = None,
        bias: bool = True,
        return_bias: bool = False,
        params_dtype: Optional[torch.dtype] = None,
        parallel_mode: Optional[str] = None,
        parameters_split: Optional[Union[Tuple[str, ...], Dict[str, int]]] = None,
        device: Union[torch.device, str] = "cuda",
        ub_overlap_rs: bool = False,
        ub_overlap_ag: bool = False,
        ub_name: Optional[str] = None,
    ) -> None:
        super().__init__()

        params_dtype = torch.get_default_dtype() if params_dtype is None else params_dtype
        self.in_features = in_features
        self.out_features = out_features
        self.fuse_wgrad_accumulation = fuse_wgrad_accumulation
        self.use_bias = bias
        self.return_bias = return_bias
        self.apply_bias = bias and not return_bias
        self.ub_overlap_rs = ub_overlap_rs
        self.ub_overlap_ag = ub_overlap_ag
        if ub_overlap_rs or ub_overlap_ag:
            assert ub_name is not None, "Userbuffer name [string] is not set."
            assert (
                tex.userbuf_comm_available()
            ), "Userbuffer communication backend not available."
        self.ub_name = ub_name
        self.get_rng_state_tracker = get_rng_state_tracker
        self.rng_tracker_name = rng_tracker_name

        if device == 'meta':
            assert parameters_split is None, ("Cannot split module parameters "
                                              "on 'meta' device.")
        if tp_group is None:
            self.tp_size = tp_size
            if tp_size == 1:
                self.set_tensor_parallel_group(tp_group)
        else:
            self.tp_size = get_distributed_world_size(tp_group)
            self.set_tensor_parallel_group(tp_group)
        self.set_nccl_overlap_warning_if_tp()

        self.parallel_mode = parallel_mode
        assert (
            self.parallel_mode in GemmParallelModes
        ), f"parallel_mode {parallel_mode} not supported"

        if self.parallel_mode == "column":
            self.out_features = divide(self.out_features, self.tp_size)
        elif self.parallel_mode == "row":
            self.in_features = divide(self.in_features, self.tp_size)

        self.sequence_parallel = (self.tp_size > 1) and sequence_parallel

        # Initialize params in FP8
        with_fp8_params = FP8GlobalStateManager.with_fp8_parameters()

        # Contiguous buffers for params
        weight_tensor = torch.empty(
            self.out_features,
            self.in_features,
            device=device,
            dtype=params_dtype,
        )
        bias_tensor = None
        if self.use_bias:
            bias_tensor = torch.empty(
                self.out_features,
                device=device,
                dtype=params_dtype,
            )

        # Configure parameter splits
        self.weight_names = []
        self.bias_names = []
        self.parameter_split_sizes = []
        if parameters_split is None:
            # Split into a single parameter by default
            self.weight_names = ["weight"]
            self.bias_names = ["bias"]
            self.parameter_split_sizes = [out_features]
        elif not parameters_split:
            raise ValueError("Cannot split weight buffer into 0 parameters")
        elif isinstance(parameters_split, dict):
            # Split parameters with provided sizes
            for name, split_size in parameters_split.items():
                self.weight_names.append(f"{name.rstrip('_')}_weight")
                self.bias_names.append(f"{name.rstrip('_')}_bias")
                self.parameter_split_sizes.append(split_size)
        elif all(isinstance(name, str) for name in parameters_split):
            # Split parameters evenly
            split_size = out_features // len(parameters_split)
            for name in parameters_split:
                self.weight_names.append(f"{name.rstrip('_')}_weight")
                self.bias_names.append(f"{name.rstrip('_')}_bias")
                self.parameter_split_sizes.append(split_size)
        else:
            raise TypeError("Invalid configuration for parameters split")

        # Make sure parameter splits are valid
        if sum(self.parameter_split_sizes) != out_features:
            raise ValueError(
                f"Trying to split weight buffer ({out_features=}) "
                f"with split sizes {self.parameter_split_sizes}"
            )

        # Adjust parameter splits for tensor-parallel distribution
        if self.parallel_mode == "column":
            for i, size in enumerate(self.parameter_split_sizes):
                if size % self.tp_size != 0:
                    raise RuntimeError(
                        f"Attempting to distribute a parameter with out_features={size} "
                        f"between {self.tp_size} tensor-parallel processes"
                    )
                self.parameter_split_sizes[i] = size // self.tp_size

        # Construct weight parameters
        # Note: Register weights together so that they are adjacent to
        # each other in Linear.parameters(). This makes it more likely
        # that they will stay contiguous if the weights are
        # manipulated externally, e.g. by FSDP.
        offset = 0
        for i, split_size in enumerate(self.parameter_split_sizes):
            split_start = offset
            offset += split_size
            split_end = offset

            # Check if parameters are subviews of buffers
            is_subview = (split_start, split_end) != (0, self.out_features)
            if is_subview and with_fp8_params:
                raise RuntimeError(
                    "Splitting Float8Tensor into multiple params "
                    "is not supported"
                )

            # Construct weight parameter
            self.register_parameter(
                self.weight_names[i],
                torch.nn.Parameter(weight_tensor[split_start:split_end]),
                init_fn=init_method,
                get_rng_state_tracker=get_rng_state_tracker,
                fp8_meta_index=tex.FP8FwdTensors.GEMM1_WEIGHT,
            )

        # Construct bias parameters if needed
        if self.use_bias:
            offset = 0
            for i, split_size in enumerate(self.parameter_split_sizes):
                split_start = offset
                offset += split_size
                split_end = offset
                self.register_parameter(
                    self.bias_names[i],
                    torch.nn.Parameter(bias_tensor[split_start:split_end]),
                    init_fn=init_method_constant(0.0),
                )
        else:
            for name in self.bias_names:
                bias = torch.Tensor().to(dtype=params_dtype, device=device)
                setattr(self, name, bias)

        if with_fp8_params:
            self.init_fp8_metadata()

        self.reset_parameters(defer_init=(device == 'meta'))

        # For RPL, bias has to be added after TP collectives
        # So it cannot be fused with the GEMM
        if self.parallel_mode == "row" and self.apply_bias:
            self.gemm_bias_unfused_add = True
        else:
            self.gemm_bias_unfused_add = False

    def reset_parameters(self, defer_init=False):
        super().reset_parameters(defer_init=defer_init)

        if not defer_init:
            # Set parallelism attributes for linear weights
            for weight in self.weight_names:
                set_tensor_model_parallel_attributes(
                    tensor=getattr(self, weight),
                    is_parallel=True,
                    dim=1 if self.parallel_mode == "row" else 0,
                    stride=1,
                )

            # Set parallelism attributes for linear biases
            if self.use_bias:
                for bias in self.bias_names:
                    if self.parallel_mode == "row":
                        setattr(getattr(self, bias), "sequence_parallel", self.sequence_parallel)
                    elif self.parallel_mode == "column":
                        set_tensor_model_parallel_attributes(getattr(self, bias), True, 0, 1)

    @no_torch_dynamo()
    def forward(
        self,
        inp: torch.Tensor,
        is_first_microbatch: Optional[bool] = None,
        is_first_module_in_mha: Optional[bool] = False,
    ) -> Union[torch.Tensor, Tuple[torch.Tensor, ...]]:
        """
        Apply the linear transformation to the input.

        Parameters
        ----------
        inp : torch.Tensor
             Input tensor.
        is_first_microbatch : {True, False, None}, default = None
                             During training using either gradient accumulation or
                             pipeline parallelism a minibatch of data is further split
                             into microbatches. Between the microbatches of the same minibatch
                             the model weights are not updated. Setting this parameter indicates
                             whether the current microbatch is the first in a minibatch or not.
                             When set, this parameter enables additional optimizations:

                             * during FP8 training, it allows caching of the FP8 versions of
                               the weights
                             * it also allows skipping gradient accumulation during the
                               first microbatch (since it is the first gradient being
                               produced)
        """

        skip_fp8_weight_update = FP8GlobalStateManager.get_skip_fp8_weight_update_tensor()
        if skip_fp8_weight_update is not None:
            is_first_microbatch = False

        with self.prepare_forward(
            inp,
            is_first_microbatch,
            allow_non_contiguous=isinstance(inp,Float8Tensor),
        ) as inp:

            is_first_module_in_mha = is_first_module_in_mha and self.fp8_meta["recipe"].fp8_mha

            # Get concatenated weight and bias tensors
            unfused_weights = [getattr(self, name) for name in self.weight_names]
            if any(isinstance(w, Float8Tensor) for w in unfused_weights):
                if self.fp8:
                    if len(unfused_weights) != 1:
                        raise RuntimeError(
                            "Splitting Float8Tensor into multiple params "
                            "is not supported"
                        )
                else:
                    unfused_weights = [w.from_float8() for w in unfused_weights]
            weight_tensor = _noop_cat(unfused_weights)
            if self.use_bias:
                bias_tensor = _noop_cat(
                    [getattr(self, name) for name in self.bias_names],
                )
            else:
                bias_tensor = getattr(self, self.bias_names[0])  # Unused

            # Initialize FP8 weights if needed
            weight_fp8 = None
            if self.fp8:
                with_transpose = torch.is_grad_enabled()
                if (
                    not with_transpose
                    and is_fp8_activation_recompute_enabled()
                    and not in_fp8_activation_recompute_phase()
                ):
                    with_transpose = True
                if isinstance(weight_tensor, Float8Tensor):
                    # Fill transpose cache in FP8 tensor if needed
                    update_transpose_cache = with_transpose
                    if update_transpose_cache:
                        update_transpose_cache = (
                            is_first_microbatch
                            or skip_fp8_weight_update is not None
                        )
                    if update_transpose_cache:
                        weight_tensor.transpose_2d(
                            fill_cache=True,
                            noop_flag=skip_fp8_weight_update,
                        )
                else:
                    # FP8 cast to workspace buffer
                    update_workspace = (
                        is_first_microbatch is None
                        or is_first_microbatch
                    )
                    weight_fp8 = self.get_fp8_workspace(
                        tensor=weight_tensor,
                        fp8_meta_forward=True,
                        fp8_meta_index=tex.FP8FwdTensors.GEMM1_WEIGHT,
                        cache_name=(None if is_first_microbatch is None else "weight"),
                        update_workspace=update_workspace,
                        skip_update_flag=skip_fp8_weight_update,
                        with_transpose=with_transpose,
                    )

            from ..cpu_offload import CPUOffloadEnabled

            if torch.is_grad_enabled():
                linear_fn = _Linear.apply
                args = []
            else:
                linear_fn = _Linear.forward
                args = [None]
            args += (
                weight_tensor,
                weight_fp8,
                inp,
                bias_tensor,
                self.apply_bias and not self.gemm_bias_unfused_add,
                is_first_microbatch,
                self.fp8,
                self.fp8_calibration,
                self.fp8_meta,
                self.fuse_wgrad_accumulation,
                CPUOffloadEnabled,
                self.tp_group,
                self.tp_size,
                self.sequence_parallel,
                self.tp_size > 1,
                self.activation_dtype,
                self.parallel_mode,
                torch.is_grad_enabled(),
                self.ub_overlap_rs,
                self.ub_overlap_ag,
                self.ub_name,
                is_first_module_in_mha,
                self.fsdp_group,
            )
            out = linear_fn(*args)

        if self.gemm_bias_unfused_add:
            out = out + cast_if_needed(bias_tensor, self.activation_dtype)

        if self.return_bias:
            return out, cast_if_needed(bias_tensor, self.activation_dtype)
        return out<|MERGE_RESOLUTION|>--- conflicted
+++ resolved
@@ -160,48 +160,8 @@
             # Use FP8 weights
             if weight_fp8 is None:
                 weight_fp8 = weight
-<<<<<<< HEAD
-            elif update_fp8_weights:
-                # Gather Fp8 weight buffers if needed
-                if fsdp_group is not None and weight_fp8._data.shape != weight.data.shape:
-                    _fsdp_gather_tensors(fsdp_group, [weight.data.shape], weight_fp8)
-                # Need to cast weights to FP8
-                weight_fp8 = Float8Tensor(
-                    data=weight_fp8._data,
-                    fp8_meta=fp8_meta,
-                    fp8_meta_index=tex.FP8FwdTensors.GEMM1_WEIGHT,
-                )
-                if (is_grad_enabled
-                    or (is_fp8_activation_recompute_enabled()
-                        and not in_fp8_activation_recompute_phase())):
-                    # Gather Fp8 transposed-weight buffers if needed
-                    weight_t_fp8_shape = tuple(reversed(weight_t_fp8._data.shape))
-                    if (fsdp_group is not None
-                        and weight_t_fp8._data.shape != weight_t_fp8_shape):
-                        _fsdp_gather_tensors(fsdp_group,
-                                             [weight_t_fp8_shape],
-                                             weight_t_fp8)
-                    fp8_cast_transpose_fused(
-                        weight,
-                        fp8_meta["scaling_fwd"],
-                        tex.FP8FwdTensors.GEMM1_WEIGHT,
-                        fp8_dtype_forward,
-                        cast_out=weight_fp8._data,
-                        transpose_out=weight_t_fp8._data,
-                        noop_flag=skip_fp8_weight_update,
-                    )
-                else:
-                    cast_to_fp8(
-                        weight,
-                        fp8_meta["scaling_fwd"],
-                        tex.FP8FwdTensors.GEMM1_WEIGHT,
-                        fp8_dtype_forward,
-                        out=weight_fp8._data,
-                    )
-                    weight_t_fp8 = None
-=======
+
             assert isinstance(weight_fp8, Float8Tensor)
->>>>>>> 868c7d30
 
             if is_first_module_in_mha:
                 proj_out_index, meta_tensor, proj_out_tetype, proj_out_pttype = (
@@ -344,12 +304,13 @@
                         saved_inputmat.activation_offloading = True
 
             # Scatter intermediate/activation tensors saved for the backward pass
+            # NOTE: FSDP sharding is not valid for models initialized with primary Fp8 weights
             ctx.fsdp_group = fsdp_group
             ctx.fsdp_shapes = _fsdp_scatter_tensors(
                 fsdp_group,
                 saved_inputmat,     # None if fp8 == False
                 saved_inputmat_t,   # None if fp8 == False AND not is_grad_enabled
-                weight_t_fp8 if fp8 else None,
+                weight_fp8 if fp8 and not isinstance(weight, Float8Tensor) else None,
             )
 
             ctx.save_for_backward(
@@ -392,9 +353,6 @@
         elif parallel_mode == "row" and tensor_parallel:
             out, _ = allreduce(out, tp_group)
 
-        # Scatter Fp8 weight buffers
-        _fsdp_scatter_tensors(fsdp_group, weight_fp8)
-
         # [*, in_features] -> [*, out_features] except first dimension changes for SP
         return out.view(-1, *inp.shape[1:-1], out.shape[-1])
 
@@ -418,11 +376,14 @@
             ) = ctx.saved_tensors
 
             # Gather intermediate/activation tensors if needed
-            _fsdp_gather_tensors(ctx.fsdp_group,
-                                 ctx.fsdp_shapes,
-                                 inputmat,
-                                 inputmat_t,
-                                 weight_t_fp8)
+            # NOTE: weight_fp8 = weight when ctx.fp8 == False and torch.disttributed.FSDP already
+            #       shards/unshards the base weights so we don't do it ourselves
+            _fsdp_gather_tensors(
+                ctx.fsdp_group,
+                ctx.fsdp_shapes,
+                inputmat,
+                inputmat_t,
+                weight_fp8 if ctx.fp8 and not isinstance(weight, Float8Tensor) else None)
 
             if ctx.cpu_offloading and ctx.fuse_wgrad_accumulation:
                 weight = torch.nn.Parameter(weight, False)
@@ -633,37 +594,15 @@
         if ctx.reduce_and_update_bwd_fp8_tensors and not is_graph_capturing():
             FP8GlobalStateManager.reduce_and_update_fp8_tensors(forward=False)
 
-        # Scatter fp8 transposed-weight buffers
-        _fsdp_scatter_tensors(ctx.fsdp_group, weight_t_fp8)
+        # Scatter fp8 weight buffers
+        if ctx.fp8 and not isinstance(weight, Float8Tensor):
+            _fsdp_scatter_tensors(ctx.fsdp_group, weight_fp8)
 
         return (
             wgrad,
             None,  # weight_fp8
             dgrad.view(ctx.inp_shape) if ctx.requires_dgrad else None,
             grad_bias,
-<<<<<<< HEAD
-            None,
-            None,
-            None,
-            None,
-            None,
-            None,
-            None,
-            None,
-            None,
-            None,
-            None,
-            None,
-            None,
-            None,
-            None,
-            None,
-            None,
-            None,
-            None,
-            None,
-            None,
-=======
             None,  # use_bias
             None,  # is_first_microbatch
             None,  # fp8
@@ -682,7 +621,7 @@
             None,  # ub_overlap_ag
             None,  # ub_name
             None,  # is_first_module_in_mha
->>>>>>> 868c7d30
+            None,  # fsdp_group
         )
 
 
@@ -1058,6 +997,7 @@
                         update_workspace=update_workspace,
                         skip_update_flag=skip_fp8_weight_update,
                         with_transpose=with_transpose,
+                        fsdp_group=self.fsdp_group,
                     )
 
             from ..cpu_offload import CPUOffloadEnabled
