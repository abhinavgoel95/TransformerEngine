--- conflicted
+++ resolved
@@ -314,27 +314,17 @@
             local_tmp.data = torch.Tensor()
 
     def bcast_callback(data: torch.Tensor, src: int, group: str):
-<<<<<<< HEAD
-        data = data.cuda()
-        torch.distributed.broadcast(data, src, group=ub_pgs[group])
-        return data.cpu()
-=======
         data_tmp = data.cuda() if bootstrap_backend == "nccl" else data
         torch.distributed.broadcast(data_tmp, src, ub_pgs[group])
 
         if bootstrap_backend == "nccl":
             data.copy_(data_tmp.cpu())
             data_tmp.data = torch.Tensor()
->>>>>>> d92a83be
 
     def barrier_callback(group: str):
         torch.distributed.barrier(group=ub_pgs[group])
 
-<<<<<<< HEAD
-    tex.set_bootstrap_callbacks(allgather_callback, bcast_callback, barrier_callback)
-=======
     tex.set_comm_overlap_callbacks(allgather_callback, bcast_callback, barrier_callback)
->>>>>>> d92a83be
 
     if ub_cfgs is not None:
         for name in dgrad_reduce_scatter_overlap:
