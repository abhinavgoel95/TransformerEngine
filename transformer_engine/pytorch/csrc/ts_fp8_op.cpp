--- conflicted
+++ resolved
@@ -247,7 +247,6 @@
   return output;
 }
 
-<<<<<<< HEAD
 at::Tensor qgelu_ts(at::Tensor input,
                      at::Tensor scale,
                      at::Tensor amax,
@@ -282,8 +281,6 @@
                             otype_arg);
   return output;
 }
-=======
->>>>>>> 8d62d5c2
 
 at::Tensor te_gemm_ts(at::Tensor A,
                       at::Tensor A_scale_inverse,
