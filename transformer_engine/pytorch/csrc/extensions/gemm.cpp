--- conflicted
+++ resolved
@@ -266,17 +266,10 @@
     } else {
       // Launch GEMM
       NVTE_SCOPED_GIL_RELEASE({
-<<<<<<< HEAD
         nvte_cublas_gemm(A_tensor.data(), B_tensor.data(), D_tensor.data(), bias_tensor.data(),
-                         te_pre_gelu_out.data(), transa, transb, grad, te_workspace.data(),
-                         alpha_tensor, accumulate, use_split_accumulator, num_math_sms,
+                         te_pre_gelu_out.data(), transa, transb, alpha, *beta, grad,
+                         te_workspace.data(), alpha_tensor, use_split_accumulator, num_math_sms,
                          main_stream);
-=======
-        nvte_cublas_gemm_scaled(A_tensor.data(), B_tensor.data(), D_tensor.data(),
-                                bias_tensor.data(), te_pre_gelu_out.data(), transa, transb, grad,
-                                te_workspace.data(), alpha, *beta, use_split_accumulator,
-                                num_math_sms, main_stream);
->>>>>>> c654e4fe
       });
     }
   } else {
@@ -349,7 +342,7 @@
   NVTE_SCOPED_GIL_RELEASE({
     nvte_cublas_atomic_gemm(te_A.data(), te_B.data(), te_D.data(), te_bias.data(),
                             te_pre_gelu_out.data(), transa, transb, grad, te_workspace.data(),
-                            nullptr, accumulate, use_split_accumulator, math_sm_count, m_split,
+                            accumulate, use_split_accumulator, math_sm_count, m_split,
                             n_split, gemm_producer, te_counter.data(),
                             at::cuda::getCurrentCUDAStream());
   });
@@ -474,7 +467,7 @@
     nvte_multi_stream_cublas_gemm(
         te_A_vector.data(), te_B_vector.data(), te_D_vector.data(), te_bias_vector.data(),
         te_pre_gelu_out_vector.data(), te_A_vector.size(), transa, transb, grad,
-        te_workspace_vector.data(), nullptr, accumulate, use_split_accumulator, math_sm_count,
+        te_workspace_vector.data(), accumulate, use_split_accumulator, math_sm_count,
         at::cuda::getCurrentCUDAStream());
   });
   return bias;
