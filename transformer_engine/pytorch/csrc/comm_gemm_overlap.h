/*************************************************************************
 * Copyright (c) 2022-2024, NVIDIA CORPORATION & AFFILIATES. All rights reserved.
 *
 * See LICENSE for license information.
 ************************************************************************/

<<<<<<< HEAD
#ifndef TRANSFORMER_ENGINE_PYTORCH_COMM_GEMM_OVERLAP_H_
#define TRANSFORMER_ENGINE_PYTORCH_COMM_GEMM_OVERLAP_H_

#include <stdio.h>
#include <stdlib.h>
#include <map>

#include <cuda.h>
#include <cuda_fp8.h>
#if __CUDA_ARCH__ >= 800
#include <cuda_bf16.h>
#define half nv_bfloat16  // TODO(Alp): Compatibility with userbuffers.cu, will be fixed w/ NVSHMEM.
#else
#include <cuda_fp16.h>
#endif
=======
#ifndef TRANSFORMER_ENGINE_PYTORCH_CSRC_COMM_GEMM_OVERLAP_H_
#define TRANSFORMER_ENGINE_PYTORCH_CSRC_COMM_GEMM_OVERLAP_H_
>>>>>>> 9416519d

#include <ATen/ATen.h>
#include <ATen/cuda/CUDAContext.h>
#include <c10/cuda/CUDAGuard.h>
<<<<<<< HEAD
=======
#include <cuda.h>
#include <cuda_fp8.h>
#include <stdio.h>
#include <stdlib.h>
>>>>>>> 9416519d
#include <torch/cuda.h>
#include <torch/custom_class.h>
#include <torch/extension.h>
#include <torch/types.h>

#include "transformer_engine/transformer_engine.h"
#include "common/util/logging.h"
#include "common/util/system.h"
<<<<<<< HEAD
#include "common/userbuffers/comm_gemm_overlap.h"
#include "common/userbuffers/userbuffers.h"

#include "common.h"
=======
#include "extensions.h"
#include "userbuffers/userbuffers.h"
>>>>>>> 9416519d

#define HALF_BYTES 2
#define UB_MAX_SM 32

<<<<<<< HEAD
using namespace torch::indexing;
=======
#define CHECK_CUDA(call)                                                                     \
  do {                                                                                       \
    cudaError_t status_ = call;                                                              \
    if (status_ != cudaSuccess) {                                                            \
      fprintf(stderr, "CUDA Error at line %d: %s\n", __LINE__, cudaGetErrorString(status_)); \
      exit(1);                                                                               \
    }                                                                                        \
  } while (0)

using namespace torch::indexing;
namespace ubuf {

/*
** Static container for Python callbacks to torch.distributed collectives
*/
static struct TorchCallbacks : torch::CustomClassHolder {
  bool initialized{false};
  std::unordered_map<void *, at::Tensor> gathered_tensors;
  std::function<at::Tensor(at::Tensor &, const std::string &)> allgather;
  std::function<void(const std::string &)> barrier;
  std::function<void(at::Tensor &)> free;
} torch_callbacks;

/*
** Helper function for setting Python callbacks to torch.distributed collectives.
*/
void set_ubuf_bootstrap_callbacks(
    std::function<at::Tensor(at::Tensor &, const std::string &)> allgather,
    std::function<void(const std::string &)> barrier, std::function<void(at::Tensor &)> free) {
  torch_callbacks.allgather = allgather;
  torch_callbacks.barrier = barrier;
  torch_callbacks.free = free;
  torch_callbacks.initialized = true;
}

/*
** Python callback for globaldata = torch.distributed.all_gather(localdata, tp_group).
** This *creates* a new tensor, which Userbuffers later frees with a separate callback.
*/
void ub_alloc_copy_allgather(void **globaldata, void *localdata, size_t localbytes, char *group) {
  assert(torch_callbacks.initialized);
  auto localtensor =
      torch::from_blob(localdata, {static_cast<int64_t>(localbytes / sizeof(uint8_t))},
                       at::device(torch::kCPU).dtype(torch::kUInt8));
  auto globaltensor = torch_callbacks.allgather(localtensor, group);
  *globaldata = globaltensor.data_ptr();
  torch_callbacks.gathered_tensors[*globaldata] = globaltensor;
}

/*
** Python callback for torch.distributed.barrier(tp_group).
*/
void ub_barrier(char *group) {
  assert(torch_callbacks.initialized);
  torch_callbacks.barrier(group);
}

/*
** Python callback for freeing up tensors created in the ub_alloc_copy_allgather(...) callback.
*/
void ub_free(void *ptr) {
  assert(torch_callbacks.initialized);
  auto i = torch_callbacks.gathered_tensors.find(ptr);
  if (i == torch_callbacks.gathered_tensors.end()) return;
  auto tensor = std::move(i->second);
  torch_callbacks.gathered_tensors.erase(i);
  torch_callbacks.free(tensor);
}

enum class COMM_TYPE { RS = 0, AG = 1 };

enum class UBOverlapAlgo {
  BULK_OVERLAP_AG = 0,
  BULK_OVERLAP_RS = 1,
  SPLIT_PIPELINED_AG_P2P = 2,
  SPLIT_PIPELINED_RS = 3,
  SPLIT_PIPELINED_RS_P2P = 4,
  ATOMIC_GEMM_RS = 5,
  ATOMIC_GEMM_AG_P2P = 6,
  ATOMIC_GEMM_RS_P2P = 7
};

struct UbufBase {
  static inline communicator *_ub_comm{nullptr};
  static inline bool comm_created{false};
};
struct UbufCommOverlap : torch::CustomClassHolder, UbufBase {
  int _tp_id;
  int _tp_size;
  int _num_splits;
  int _math_sms;
  int _ub_reg;
  void *_ubuf_ptr;
  torch::Tensor _ubuf;
  torch::Tensor output_tensor;
  torch::Tensor _ubuf_scale_inv;
  bool _ubuf_scale_inv_initialized;
  torch::Tensor counter;
  torch::Tensor _empty_tensor;
  at::cuda::CUDAStream _stream_comm = at::cuda::getStreamFromPool(true);
  std::vector<at::cuda::CUDAStream> _stream_compute;
  cudaEvent_t _start_compute, _stop_compute, _start_d2dcopy, _start_comm, _stop_comm;
  int comm_sms;
  int cga_size;
  int use_ce;
  bool _atomic_gemm;

  UbufCommOverlap(torch::Tensor sample, int rank, int world_size, int tp_rank, int tp_size,
                  int num_comm_sm, int comm_cga_size, int num_splits, bool set_sm_margin,
                  int num_max_streams, bool atomic_gemm, torch::Tensor empty_tensor) {
    // Initialize userbuf communicator
    if (!comm_created) {
      if (rank == 0) {
        printf("!!! [UB] Create UbufCommOverlap Communicator\n");
      }
      if (transformer_engine::getenv<bool>("UB_MPI_BOOTSTRAP")) {
        create_communicator_grouped2_mpi(&_ub_comm, 1, 1, tp_size, 1);
      } else {
        create_communicator_grouped2(&_ub_comm, rank, world_size, tp_rank, tp_size, 1, 1,
                                     &ub_alloc_copy_allgather, &ub_barrier, &ub_free, 1, 1, tp_size,
                                     1);
      }
      comm_created = true;
    }
    use_ce = 0;
    comm_sms = num_comm_sm;
    cga_size = comm_cga_size;
    _empty_tensor = empty_tensor;

    // Allocate and register extra userbuffers
    int ubuf_bytes = sample.numel() * sample.element_size();
    _ub_reg = register_user_buffer_collective(reinterpret_cast<void **>(&_ubuf_ptr), ubuf_bytes,
                                              _ub_comm, true);
    if (rank == 0) {
      printf("!!! [UB] Register UBuf %d\n", _ub_reg);
    }
    _ubuf = torch::from_blob(_ubuf_ptr, {sample.size(0), sample.size(1)}, sample.options());
>>>>>>> 9416519d

namespace transformer_engine {

namespace comm_gemm_overlap {

/*
** Static container for Python callbacks to torch.distributed collectives
*/
static struct TorchCollectiveCallbacks : torch::CustomClassHolder {
  bool initialized{false};
  std::unordered_map<void *, at::Tensor> gathered_tensors;
  std::function<at::Tensor(at::Tensor&, const std::string &)> allgather;
  std::function<at::Tensor(at::Tensor &, int, const std::string &)> bcast;
  std::function<void(const std::string &)> barrier;
  std::function<void(at::Tensor &)> free;
} torch_callbacks;

/*
** Helper function for setting Python callbacks to torch.distributed collectives.
*/
void set_bootstrap_callbacks(
  std::function<at::Tensor(at::Tensor&, const std::string &)> allgather,
  std::function<at::Tensor(at::Tensor &, int, const std::string &)> bcast,
  std::function<void(const std::string &)> barrier,
  std::function<void(at::Tensor &)> free
) {
  torch_callbacks.allgather = allgather;
  torch_callbacks.bcast = bcast;
  torch_callbacks.barrier = barrier;
  torch_callbacks.free = free;
  torch_callbacks.initialized = true;
}

/*
** Python callback for globaldata = torch.distributed.all_gather(localdata, tp_group).
** This *creates* a new tensor, which Userbuffers later frees with a separate callback.
*/
void torch_alloc_copy_allgather(void **globaldata, void *localdata, size_t localbytes, char *group) {
  assert(torch_callbacks.initialized);
  auto localtensor = torch::from_blob(
    localdata, {static_cast<int64_t>(localbytes / sizeof(uint8_t))},
    at::device(torch::kCPU).dtype(torch::kUInt8));
  auto globaltensor = torch_callbacks.allgather(localtensor, group);
  *globaldata = globaltensor.data_ptr();
  torch_callbacks.gathered_tensors[*globaldata] = globaltensor;
}

/*
** Python callback for torch.distributed.broadcast(data, src, tp_group).
** If broadcast is via NCCL, casting the datatensor to CUDA device and back to host CPU will
** create a new tensor and leave the original data pointer dangling. In this case, we copy the
** broadcasted data from the new tensor into the original data pointer and leave the new tensor
** to be garbage collected in Python.
*/
void torch_bcast(void *data, size_t bytes, int src, char *group) {
  assert(torch_callbacks.initialized);
  auto datatensor = torch::from_blob(
    data, {static_cast<int64_t>(bytes / sizeof(uint8_t))},
    at::device(torch::kCPU).dtype(torch::kUInt8));
  datatensor = torch_callbacks.bcast(datatensor, src, group);
  if (datatensor.data_ptr() != data)
    memcpy(data, datatensor.data_ptr(), bytes);
}

/*
** Python callback for torch.distributed.barrier(tp_group).
*/
void torch_barrier(char *group) {
  assert(torch_callbacks.initialized);
  torch_callbacks.barrier(group);
}

/*
** Python callback for freeing up tensors created in the torch_alloc_copy_allgather(...) callback.
*/
void torch_free(void *ptr) {
  assert(torch_callbacks.initialized);
  auto i = torch_callbacks.gathered_tensors.find(ptr);
  if (i == torch_callbacks.gathered_tensors.end())
    return;
  auto tensor = std::move(i->second);
  torch_callbacks.gathered_tensors.erase(i);
  torch_callbacks.free(tensor);
}

struct PYBIND11_EXPORT UbufCommOverlap : torch::CustomClassHolder, CommGemmOverlap {
  torch::Tensor _counters;
  torch::Tensor _ubuf;
  int _ubuf_bytes;
  DType _ubuf_dtype;
  void *_ubuf_scale_inv_ptr;
  bool _ubuf_scale_inv_initialized{false};

  UbufCommOverlap(
    torch::Tensor sample, int world_rank, int world_size, int tp_rank, int tp_size,
    int num_splits, int num_max_streams, int cga_size, int num_comm_sm,
    bool set_sm_margin, bool use_ce, bool atomic_gemm)
  : CommGemmOverlap(world_rank, world_size, tp_rank, tp_size, 0, 1,
                    num_splits, num_max_streams, cga_size, num_comm_sm,
                    set_sm_margin, use_ce, atomic_gemm,
                    &torch_alloc_copy_allgather, &torch_bcast, &torch_barrier, &torch_free) {
    _ubuf_bytes = sample.numel() * sample.element_size();
    _ubuf_dtype = (sample.element_size() == 1) ? DType::kFloat8E4M3
                                               : GetTransformerEngineDType(sample.scalar_type());

    void *ubuf_ptr;
    if (transformer_engine::getenv<bool>("UB_SKIPMC")) {
      // Multicast is disabled so we have to pre-allocate the buffer here.
      _ubuf = torch::empty({sample.size(0), sample.size(1)}, sample.options());
      ubuf_ptr = _ubuf.data_ptr();
      this->register_gpu_buffer(&ubuf_ptr, _ubuf_bytes, false);
    } else {
      // Multicast requires UB to allocate the buffer with specific memory options
      // that PyTorch allocator does not support.
      this->register_gpu_buffer(&ubuf_ptr, _ubuf_bytes, true);
      _ubuf = torch::from_blob(ubuf_ptr, {sample.size(0), sample.size(1)}, sample.options());
    }

    if (_atomic_gemm) {
      auto counter_options = torch::TensorOptions().dtype(torch::kInt32).device(torch::kCUDA);
      _counters = torch::zeros({_num_splits * 2}, counter_options);
    }
  }

  /*
  ** Bulk GEMM + COMM
  ** This function assumes the communication input is pre-copied to _ubuf.
  */
  std::vector<at::Tensor> bulk_overlap(
<<<<<<< HEAD
    at::Tensor A, at::Tensor A_scale_inverse, int64_t A_fp8_tensor,
    transformer_engine::DType A_type, bool transa,
    at::Tensor B, at::Tensor B_scale_inverse, int64_t B_fp8_tensor,
    transformer_engine::DType B_type, bool transb,
    at::Tensor D, at::Tensor D_scale, transformer_engine::DType D_type, at::Tensor D_amax,
    at::Tensor bias, transformer_engine::DType bias_type, at::Tensor pre_gelu_out, bool grad,
    at::Tensor workspace, size_t workspaceSize, bool accumulate, bool use_split_accumulator,
    NVTE_Comm_Overlap_Type comm_type, at::Tensor rs_output
  ) {
    if (_ubuf.element_size() == 1) {
      NVTE_CHECK(_ubuf_scale_inv_initialized, "Missing userbuffers FP8 inverse scale!");
    }
    auto ubuf_ = makeTransformerEngineTensor(_ubuf.data_ptr(),
                                             {static_cast<size_t>(_ubuf.size(0)),
                                              static_cast<size_t>(_ubuf.size(1))},
                                             _ubuf_dtype, nullptr, nullptr,
                                             _ubuf_scale_inv_ptr);

    void *A_scale_inv_ptr = nullptr;
    if (A_scale_inverse.numel()) A_scale_inv_ptr = A_scale_inverse[A_fp8_tensor].data_ptr();
    auto A_ = makeTransformerEngineTensor(A.data_ptr(),
                                          {static_cast<size_t>(A.size(0)),
                                           static_cast<size_t>(A.size(1))},
                                          A_type, nullptr, nullptr,
                                          A_scale_inv_ptr);

    void *B_scale_inv_ptr = nullptr;
    if (B_scale_inverse.numel()) B_scale_inv_ptr = B_scale_inverse[B_fp8_tensor].data_ptr();
    auto B_ = makeTransformerEngineTensor(B.data_ptr(),
                                          {static_cast<size_t>(B.size(0)),
                                           static_cast<size_t>(B.size(1))},
                                          B_type, nullptr, nullptr,
                                          B_scale_inv_ptr);
    void *D_amax_ptr = nullptr;
    void *D_scale_ptr = nullptr;
    if (D_amax.numel()) D_amax_ptr = D_amax.data_ptr();
    if (D_scale.numel()) D_scale_ptr = D_scale.data_ptr();
    auto D_ = makeTransformerEngineTensor(D.data_ptr(),
                                          {static_cast<size_t>(D.size(0)),
                                           static_cast<size_t>(D.size(1))},
                                          D_type, D_amax_ptr, D_scale_ptr, nullptr);

    auto bias_ = makeTransformerEngineTensor(bias.data_ptr(),
                                             {static_cast<size_t>(bias.size(0))},
                                             bias_type);

    const auto gelu_shape = (pre_gelu_out.data_ptr() == nullptr)
                            ? std::vector<size_t>{static_cast<size_t>(pre_gelu_out.size(0))}
                            : std::vector<size_t>{static_cast<size_t>(pre_gelu_out.size(0)),
                                                  static_cast<size_t>(pre_gelu_out.size(1))};
    auto pre_gelu_out_ = makeTransformerEngineTensor(pre_gelu_out.data_ptr(),
                                                     gelu_shape,
                                                     GetTransformerEngineDType(
                                                       pre_gelu_out.scalar_type()));

    auto workspace_ = makeTransformerEngineTensor(workspace.data_ptr(),
                                                  {workspaceSize},
                                                  DType::kByte);

    auto rs_out_ = makeTransformerEngineTensor(rs_output.data_ptr(),
                                               {static_cast<size_t>(rs_output.size(0)),
                                                static_cast<size_t>(rs_output.size(1))},
                                               DType::kBFloat16);

    at::cuda::CUDAStream stream_main = at::cuda::getDefaultCUDAStream();
    CommGemmOverlap::bulk_gemm_overlap((cudaStream_t)stream_main, A_, transa, B_, transb, bias_,
                                       D_, pre_gelu_out_, ubuf_, rs_out_, workspace_,
                                       grad, accumulate, use_split_accumulator, comm_type);
=======
      at::Tensor A, at::Tensor A_scale_inverse, int64_t A_fp8_tensor,
      transformer_engine::DType A_type, bool transa, at::Tensor B, at::Tensor B_scale_inverse,
      int64_t B_fp8_tensor, transformer_engine::DType B_type, bool transb, at::Tensor D,
      at::Tensor D_scale, transformer_engine::DType D_type, at::Tensor D_amax, at::Tensor bias,
      transformer_engine::DType bias_type, at::Tensor pre_gelu_out, bool grad, at::Tensor workspace,
      size_t workspaceSize, bool accumulate, bool use_split_accumulator, int comm_type,
      at::Tensor rs_output) {
    _ub_comm->use_ce = use_ce;
    _ub_comm->sms = comm_sms;
    _ub_comm->cga_size = cga_size;
    // Get the current userbuf offset
    char *ubuf_wt_ptr = reinterpret_cast<char *>(_ubuf.data_ptr());
    int comm_elements = (_ubuf.numel() / 2) * _ubuf.element_size();  // UBUF uses 2Byte element size
    COMM_TYPE _comm_type = static_cast<COMM_TYPE>(comm_type);
    if (_comm_type == COMM_TYPE::RS) {
      ubuf_wt_ptr += _ubuf.numel() / _tp_size * _tp_id * _ubuf.element_size();
    }

    // Catch up the default torch stream
    at::cuda::CUDAStream stream_main = at::cuda::getCurrentCUDAStream();
    CHECK_CUDA(cudaEventRecord(_start_comm, (cudaStream_t)stream_main));
    CHECK_CUDA(cudaStreamWaitEvent((cudaStream_t)_stream_comm, _start_comm, 0));

    // Communication: AG and RS
    if (_comm_type == COMM_TYPE::AG) {
      allgather2_userbuff_inplace(_ub_reg, 0, comm_elements, _ub_comm, (cudaStream_t)_stream_comm);
    } else if (_comm_type == COMM_TYPE::RS) {
      if (_ubuf.element_size() == 1) {
        assert(_ubuf_scale_inv_initialized);
        comm_elements *= 2;
        float *scale_inv_ptr = reinterpret_cast<float *>(_ubuf_scale_inv.data_ptr());
        assert(rs_output.numel() == _ubuf.numel() / _tp_size);
        assert(rs_output.size(0) == _ubuf.size(0) / _tp_size);
        assert(rs_output.element_size() == 2);
        char *rs_output_ptr = reinterpret_cast<char *>(rs_output.data_ptr());
        reducescatter2_userbuff_fp8<__nv_fp8_e5m2>(rs_output_ptr, scale_inv_ptr, _ub_reg, 0,
                                                   comm_elements, _ub_comm,
                                                   (cudaStream_t)_stream_comm);
      } else {
        reducescatter2_userbuff_inplace(_ub_reg, 0, comm_elements, _ub_comm,
                                        (cudaStream_t)_stream_comm);
      }
    } else {
      NVTE_ERROR("Not supported communication type.");
    }

    if (A_scale_inverse.numel()) A_scale_inverse = A_scale_inverse[A_fp8_tensor];

    if (B_scale_inverse.numel()) B_scale_inverse = B_scale_inverse[B_fp8_tensor];

    assert(pre_gelu_out.numel() == 0);
    te_gemm(A, A_scale_inverse, A_type, transa, B, B_scale_inverse, B_type, transb, D, D_scale,
            D_type, D_amax, bias, bias_type, pre_gelu_out, grad, workspace, workspaceSize,
            accumulate, use_split_accumulator, _math_sms);

    CHECK_CUDA(cudaEventRecord(_stop_comm, (cudaStream_t)_stream_comm));
    CHECK_CUDA(cudaStreamWaitEvent((cudaStream_t)stream_main, _stop_comm, 0));
>>>>>>> 9416519d

    // Generate output tensor from userbuf data pointer
    char *ubuf_wt_ptr = reinterpret_cast<char *>(_ubuf.data_ptr());
    if (comm_type == NVTE_Comm_Overlap_Type::REDUCE_SCATTER) {
      ubuf_wt_ptr += (_ubuf.numel() * _ubuf.element_size() / _tp_size) * _tp_id;
    }
    int output_c_dim0 = (comm_type == NVTE_Comm_Overlap_Type::ALL_GATHER)
                        ? _ubuf.size(0) : _ubuf.size(0) / _tp_size;
    int output_c_dim1 = _ubuf.size(1);
    torch::Tensor output_tensor = torch::from_blob(
      ubuf_wt_ptr, {output_c_dim0, output_c_dim1}, _ubuf.options());

    return {D, output_tensor};
  }  // UbufCommOverlap::bulk_overlap

  /*
  ** Atomic GEMM + Split Reduce-Scatter
  */
<<<<<<< HEAD
  void atomic_gemm_overlap_rs(
    at::Tensor A, at::Tensor A_scale_inverse, int64_t A_fp8_tensor,
    transformer_engine::DType A_type, bool transa,
    at::Tensor B, at::Tensor B_scale_inverse, int64_t B_fp8_tensor,
    transformer_engine::DType B_type, bool transb,
    at::Tensor D, at::Tensor D_scale, transformer_engine::DType D_type, at::Tensor D_amax,
    at::Tensor bias, transformer_engine::DType bias_type, at::Tensor pre_gelu_out, bool grad,
    at::Tensor workspace, size_t workspaceSize, bool accumulate, bool use_split_accumulator,
    bool gemm_overlap, at::Tensor rs_output
  ) {
    if (_ubuf.element_size() == 1) {
      NVTE_CHECK(_ubuf_scale_inv_initialized, "Missing userbuffers FP8 inverse scale!");
=======
  void atomic_gemm_overlap_rs(at::Tensor A, at::Tensor A_scale_inverse, int64_t A_fp8_tensor,
                              transformer_engine::DType A_type, bool transa, at::Tensor B,
                              at::Tensor B_scale_inverse, int64_t B_fp8_tensor,
                              transformer_engine::DType B_type, bool transb, at::Tensor D,
                              at::Tensor D_scale, transformer_engine::DType D_type,
                              at::Tensor D_amax, at::Tensor bias,
                              transformer_engine::DType bias_type, at::Tensor pre_gelu_out,
                              bool grad, at::Tensor workspace, size_t workspaceSize,
                              bool accumulate, bool use_split_accumulator, bool gemm_overlap,
                              at::Tensor rs_output) {
    _ub_comm->use_ce = use_ce;
    _ub_comm->sms = comm_sms;
    _ub_comm->cga_size = cga_size;
    // Get GEMM dimensions
    int m = A.size(0);
    int k = A.size(1);
    int n = B.size(0);
    int m_chunk = m / _num_splits;
    int workspace_size_chunk = workspaceSize / _stream_compute.size();

    // Get input, output, and workspace data pointers
    char *input_a_chunk_ptr = reinterpret_cast<char *>(A.data_ptr());
    char *output_buf_chunk_ptr = reinterpret_cast<char *>(_ubuf.data_ptr());
    char *workspace_ptr = reinterpret_cast<char *>(workspace.data_ptr());
    int *counter_ptr = reinterpret_cast<int *>(counter.data_ptr());
    char *rs_output_ptr = reinterpret_cast<char *>(rs_output.data_ptr());
    int ori_sms = _ub_comm->sms;

    // Catch up the default torch stream
    at::cuda::CUDAStream stream_main = at::cuda::getCurrentCUDAStream();
    CHECK_CUDA(cudaEventRecord(_start_compute, stream_main));
    CHECK_CUDA(cudaStreamWaitEvent((cudaStream_t)_stream_compute[0], _start_compute, 0));
    CHECK_CUDA(cudaStreamWaitEvent((cudaStream_t)_stream_comm, _start_compute, 0));

    if (A_scale_inverse.numel()) A_scale_inverse = A_scale_inverse[A_fp8_tensor];

    if (B_scale_inverse.numel()) B_scale_inverse = B_scale_inverse[B_fp8_tensor];

    assert(pre_gelu_out.numel() == 0);

    torch::Tensor input_a = torch::from_blob(input_a_chunk_ptr, {m, k}, A.options());
    torch::Tensor output_d = torch::from_blob(output_buf_chunk_ptr, {n, m}, _ubuf.options());
    //    torch::zeros({n, m}, _ubuf.options());
    torch::Tensor workspace_chunk =
        torch::from_blob(workspace_ptr, {workspace_size_chunk}, workspace.options());
    at::cuda::setCurrentCUDAStream(_stream_compute[0]);
    te_atomic_gemm(input_a, A_scale_inverse, A_type, transa, B, B_scale_inverse, B_type, transb,
                   output_d, D_scale, D_type, D_amax, bias, bias_type, pre_gelu_out, grad,
                   workspace_chunk, workspace_size_chunk, accumulate, use_split_accumulator,
                   _math_sms, _num_splits /*m_split*/, 0 /*n_split*/, true /*gemm_producer*/,
                   counter);
    for (int i = 0; i < _num_splits; i++) {
      const char *env_p = std::getenv("NVTE_RS_STRIDED_ATOMIC");
      if (env_p != nullptr && env_p[0] == '1') {
        if (i == _num_splits - 1) {
          _ub_comm->sms = UB_MAX_SM;
        }
        if (_ubuf.element_size() == 1) {
          assert(_ubuf_scale_inv_initialized);
          float *d_scale_inv_ptr = reinterpret_cast<float *>(_ubuf_scale_inv.data_ptr());
          reducescatter2_userbuff_strided_atomic_fp8<__nv_fp8_e4m3>(
              rs_output_ptr, d_scale_inv_ptr, _ub_reg, i * m_chunk, m_chunk, n, m, m, _num_splits,
              &counter_ptr[i], _ub_comm, (cudaStream_t)_stream_comm);
        } else {
          reducescatter2_userbuff_strided_atomic(rs_output_ptr, _ub_reg, i * m_chunk, m_chunk, n, m,
                                                 _num_splits, &counter_ptr[i], _ub_comm,
                                                 (cudaStream_t)_stream_comm);
        }
      } else if (env_p != nullptr && env_p[0] == '2') {
        if (_ubuf.element_size() == 1) {
          assert(_ubuf_scale_inv_initialized);
          float *d_scale_inv_ptr = reinterpret_cast<float *>(_ubuf_scale_inv.data_ptr());
          reducescatter2_userbuff_strided_multiatomic_fp8<__nv_fp8_e4m3>(
              rs_output_ptr, d_scale_inv_ptr, _ub_reg, m_chunk, m_chunk, n, m, m, _num_splits,
              counter_ptr, _ub_comm, (cudaStream_t)_stream_comm);
        } else {
          reducescatter2_userbuff_strided_multiatomic(rs_output_ptr, _ub_reg, m_chunk, m_chunk, n,
                                                      m, _num_splits, counter_ptr, _ub_comm,
                                                      (cudaStream_t)_stream_comm);
        }
        break;
      } else {
        consumer(counter_ptr, i, (cudaStream_t)_stream_comm);
        //        if (i == _num_splits-1) {
        //           _ub_comm->sms = UB_MAX_SM;
        //        }
        reducescatter2_userbuff_strided(rs_output_ptr, _ub_reg, i * m_chunk, m_chunk, n, m,
                                        _ub_comm, (cudaStream_t)_stream_comm);
      }

      rs_output_ptr += m_chunk * rs_output.element_size();
>>>>>>> 9416519d
    }
    auto ubuf_ = makeTransformerEngineTensor(_ubuf.data_ptr(),
                                             {static_cast<size_t>(_ubuf.size(0)),
                                              static_cast<size_t>(_ubuf.size(1))},
                                             _ubuf_dtype, nullptr, nullptr,
                                             _ubuf_scale_inv_ptr);

    void *A_scale_inv_ptr = nullptr;
    if (A_scale_inverse.numel()) A_scale_inv_ptr = A_scale_inverse[A_fp8_tensor].data_ptr();
    auto A_ = makeTransformerEngineTensor(A.data_ptr(),
                                          {static_cast<size_t>(A.size(0)),
                                           static_cast<size_t>(A.size(1))},
                                          A_type, nullptr, nullptr,
                                          A_scale_inv_ptr);

    void *B_scale_inv_ptr = nullptr;
    if (B_scale_inverse.numel()) B_scale_inv_ptr = B_scale_inverse[B_fp8_tensor].data_ptr();
    auto B_ = makeTransformerEngineTensor(B.data_ptr(),
                                          {static_cast<size_t>(B.size(0)),
                                           static_cast<size_t>(B.size(1))},
                                          B_type, nullptr, nullptr,
                                          B_scale_inv_ptr);
    void *D_amax_ptr = nullptr;
    void *D_scale_ptr = nullptr;
    if (D_amax.numel()) D_amax_ptr = D_amax.data_ptr();
    if (D_scale.numel()) D_scale_ptr = D_scale.data_ptr();
    auto D_ = makeTransformerEngineTensor(D.data_ptr(),
                                          {static_cast<size_t>(D.size(0)),
                                           static_cast<size_t>(D.size(1))},
                                          D_type, D_amax_ptr, D_scale_ptr, nullptr);

    auto bias_ = makeTransformerEngineTensor(bias.data_ptr(),
                                             {static_cast<size_t>(bias.size(0))},
                                             bias_type);

    const auto gelu_shape = (pre_gelu_out.data_ptr() == nullptr)
                            ? std::vector<size_t>{static_cast<size_t>(pre_gelu_out.size(0))}
                            : std::vector<size_t>{static_cast<size_t>(pre_gelu_out.size(0)),
                                                  static_cast<size_t>(pre_gelu_out.size(1))};
    auto pre_gelu_out_ = makeTransformerEngineTensor(pre_gelu_out.data_ptr(),
                                                     gelu_shape,
                                                     GetTransformerEngineDType(
                                                       pre_gelu_out.scalar_type()));

    auto workspace_ = makeTransformerEngineTensor(workspace.data_ptr(),
                                                  {workspaceSize},
                                                  DType::kByte);

    auto counters_ = makeTransformerEngineTensor(_counters.data_ptr(),
                                                 {static_cast<size_t>(_counters.size(0))},
                                                 DType::kInt32);

    auto rs_out_ = makeTransformerEngineTensor(rs_output.data_ptr(),
                                               {static_cast<size_t>(rs_output.size(0)),
                                                static_cast<size_t>(rs_output.size(1))},
                                               DType::kBFloat16);

    at::cuda::CUDAStream stream_main = at::cuda::getDefaultCUDAStream();
    CommGemmOverlap::atomic_gemm_overlap_rs(
      (cudaStream_t)stream_main, A_, transa, B_, transb, bias_,
      D_, pre_gelu_out_, ubuf_, rs_out_, counters_, workspace_,
      grad, accumulate, use_split_accumulator);
  }  // UbufCommOverlap::atomic_gemm_overlap_rs

  /*
  ** Pipelined GEMM + Split Reduce-Scatter
  */
<<<<<<< HEAD
  void split_overlap_rs(
    at::Tensor A, at::Tensor A_scale_inverse, int64_t A_fp8_tensor,
    transformer_engine::DType A_type, bool transa,
    at::Tensor B, at::Tensor B_scale_inverse, int64_t B_fp8_tensor,
    transformer_engine::DType B_type, bool transb,
    at::Tensor D, at::Tensor D_scale, transformer_engine::DType D_type, at::Tensor D_amax,
    at::Tensor bias, transformer_engine::DType bias_type, at::Tensor pre_gelu_out, bool grad,
    at::Tensor workspace, size_t workspaceSize, bool accumulate, bool use_split_accumulator,
    bool gemm_overlap, at::Tensor rs_output
  ) {
    void *A_scale_inv_ptr = nullptr;
    if (A_scale_inverse.numel()) A_scale_inv_ptr = A_scale_inverse[A_fp8_tensor].data_ptr();
    auto A_ = makeTransformerEngineTensor(A.data_ptr(),
                                          {static_cast<size_t>(A.size(0)),
                                           static_cast<size_t>(A.size(1))},
                                          A_type, nullptr, nullptr,
                                          A_scale_inv_ptr);

    void *B_scale_inv_ptr = nullptr;
    if (B_scale_inverse.numel()) B_scale_inv_ptr = B_scale_inverse[B_fp8_tensor].data_ptr();
    auto B_ = makeTransformerEngineTensor(B.data_ptr(),
                                          {static_cast<size_t>(B.size(0)),
                                           static_cast<size_t>(B.size(1))},
                                          B_type, nullptr, nullptr,
                                          B_scale_inv_ptr);
    void *D_amax_ptr = nullptr;
    void *D_scale_ptr = nullptr;
    if (D_amax.numel()) D_amax_ptr = D_amax.data_ptr();
    if (D_scale.numel()) D_scale_ptr = D_scale.data_ptr();
    auto D_ = makeTransformerEngineTensor(D.data_ptr(),
                                          {static_cast<size_t>(D.size(0)),
                                           static_cast<size_t>(D.size(1))},
                                          D_type, D_amax_ptr, D_scale_ptr, nullptr);

    auto bias_ = makeTransformerEngineTensor(bias.data_ptr(),
                                             {static_cast<size_t>(bias.size(0))},
                                             bias_type);

    const auto gelu_shape = (pre_gelu_out.data_ptr() == nullptr)
                            ? std::vector<size_t>{static_cast<size_t>(pre_gelu_out.size(0))}
                            : std::vector<size_t>{static_cast<size_t>(pre_gelu_out.size(0)),
                                                  static_cast<size_t>(pre_gelu_out.size(1))};
    auto pre_gelu_out_ = makeTransformerEngineTensor(pre_gelu_out.data_ptr(),
                                                     gelu_shape,
                                                     GetTransformerEngineDType(
                                                       pre_gelu_out.scalar_type()));

    if (_ubuf.element_size() == 1) {
      NVTE_CHECK(_ubuf_scale_inv_initialized, "Missing userbuffers FP8 inverse scale!");
    }
    auto ubuf_ = makeTransformerEngineTensor(_ubuf.data_ptr(),
                                             {static_cast<size_t>(_ubuf.size(0)),
                                              static_cast<size_t>(_ubuf.size(1))},
                                             _ubuf_dtype, D_amax_ptr, D_scale_ptr,
                                             _ubuf_scale_inv_ptr);

    auto workspace_ = makeTransformerEngineTensor(workspace.data_ptr(),
                                                  {workspaceSize},
                                                  DType::kByte);

    auto rs_out_ = makeTransformerEngineTensor(rs_output.data_ptr(),
                                               {static_cast<size_t>(rs_output.size(0)),
                                                static_cast<size_t>(rs_output.size(1))},
                                               DType::kBFloat16);

    at::cuda::CUDAStream stream_main = at::cuda::getDefaultCUDAStream();
    CommGemmOverlap::split_gemm_overlap_rs(
      (cudaStream_t)stream_main, A_, transa, B_, transb, bias_,
      D_, pre_gelu_out_, ubuf_, rs_out_, workspace_,
      grad, accumulate, use_split_accumulator, gemm_overlap);
  }  // UbufCommOverlap::split_overlap_rs
=======
  void split_overlap_rs(at::Tensor A, at::Tensor A_scale_inverse, int64_t A_fp8_tensor,
                        transformer_engine::DType A_type, bool transa, at::Tensor B,
                        at::Tensor B_scale_inverse, int64_t B_fp8_tensor,
                        transformer_engine::DType B_type, bool transb, at::Tensor D,
                        at::Tensor D_scale, transformer_engine::DType D_type, at::Tensor D_amax,
                        at::Tensor bias, transformer_engine::DType bias_type,
                        at::Tensor pre_gelu_out, bool grad, at::Tensor workspace,
                        size_t workspaceSize, bool accumulate, bool use_split_accumulator,
                        bool gemm_overlap, at::Tensor rs_output) {
    // Get GEMM dimensions
    _ub_comm->use_ce = use_ce;
    _ub_comm->sms = comm_sms;
    _ub_comm->cga_size = cga_size;
    int m = A.size(0);
    int k = A.size(1);
    int n = B.size(0);
    int m_chunk = m / _num_splits;
    int input_a_chunk_size = m_chunk * k;
    int output_chunk_size = n * m_chunk;
    int workspace_size_chunk = workspaceSize / _stream_compute.size();

    // Get input, output, and workspace data pointers
    char *input_a_chunk_ptr = reinterpret_cast<char *>(A.data_ptr());
    char *output_buf_chunk_ptr = reinterpret_cast<char *>(_ubuf.data_ptr());
    char *workspace_ptr = reinterpret_cast<char *>(workspace.data_ptr());

    char *rs_output_ptr = reinterpret_cast<char *>(rs_output.data_ptr());
    int ori_sms = _ub_comm->sms;

    // Catch up the default torch stream
    at::cuda::CUDAStream stream_main = at::cuda::getCurrentCUDAStream();
    CHECK_CUDA(cudaEventRecord(_start_compute, stream_main));
    for (size_t i = 0; i < _stream_compute.size(); i++) {
      CHECK_CUDA(cudaStreamWaitEvent((cudaStream_t)_stream_compute[i], _start_compute, 0));
    }
    CHECK_CUDA(cudaStreamWaitEvent((cudaStream_t)_stream_comm, _start_compute, 0));

    if (A_scale_inverse.numel()) A_scale_inverse = A_scale_inverse[A_fp8_tensor];

    if (B_scale_inverse.numel()) B_scale_inverse = B_scale_inverse[B_fp8_tensor];

    assert(pre_gelu_out.numel() == 0);

    if (gemm_overlap) {
      torch::Tensor input_a_chunk = torch::from_blob(input_a_chunk_ptr, {m_chunk, k}, A.options());
      torch::Tensor output_chunk =
          torch::from_blob(output_buf_chunk_ptr, {n, m_chunk}, _ubuf.options());
      torch::Tensor workspace_chunk =
          torch::from_blob(workspace_ptr, {workspace_size_chunk}, workspace.options());
      at::cuda::setCurrentCUDAStream(_stream_compute[0]);
      te_gemm(input_a_chunk, A_scale_inverse, A_type, transa, B, B_scale_inverse, B_type, transb,
              output_chunk, D_scale, D_type, D_amax, bias, bias_type, pre_gelu_out, grad,
              workspace_chunk, workspace_size_chunk, accumulate, use_split_accumulator, _math_sms);

      for (int i = 1; i < _num_splits; i++) {
        input_a_chunk_ptr += input_a_chunk_size * B.element_size();
        output_buf_chunk_ptr += output_chunk_size * _ubuf.element_size();

        torch::Tensor input_a_chunk =
            torch::from_blob(input_a_chunk_ptr, {m_chunk, k}, A.options());
        torch::Tensor output_chunk =
            torch::from_blob(output_buf_chunk_ptr, {n, m_chunk}, _ubuf.options());
        torch::Tensor workspace_chunk =
            torch::from_blob(workspace_ptr + (i % _stream_compute.size()) * workspace_size_chunk,
                             {workspace_size_chunk}, workspace.options());
        at::cuda::setCurrentCUDAStream(_stream_compute[i % _stream_compute.size()]);
        te_gemm(input_a_chunk, A_scale_inverse, A_type, transa, B, B_scale_inverse, B_type, transb,
                output_chunk, D_scale, D_type, D_amax, bias, bias_type, pre_gelu_out, grad,
                workspace_chunk, workspace_size_chunk, accumulate, use_split_accumulator,
                _math_sms);

        CHECK_CUDA(cudaEventRecord(
            _start_comm, (cudaStream_t)_stream_compute[(i - 1) % _stream_compute.size()]));
        CHECK_CUDA(cudaStreamWaitEvent((cudaStream_t)_stream_comm, _start_comm, 0));

        // Communication chunk
        if (_ubuf.element_size() == 1) {
          assert(_ubuf_scale_inv_initialized);
          float *d_scale_inv_ptr = reinterpret_cast<float *>(_ubuf_scale_inv.data_ptr());
          reducescatter2_userbuff_stridedoutput_fp8<__nv_fp8_e4m3>(
              rs_output_ptr, d_scale_inv_ptr, _ub_reg, (i - 1) * output_chunk_size, m_chunk, n, m,
              _ub_comm, (cudaStream_t)_stream_comm);
        } else {
          reducescatter2_userbuff_stridedoutput(rs_output_ptr, _ub_reg, (i - 1) * output_chunk_size,
                                                m_chunk, n, m, _ub_comm,
                                                (cudaStream_t)_stream_comm);
        }

        rs_output_ptr += m_chunk * rs_output.element_size();
      }
      int last_compute_stream_id =
          (_num_splits + _stream_compute.size() - 1) % _stream_compute.size();
      CHECK_CUDA(
          cudaEventRecord(_start_comm, (cudaStream_t)_stream_compute[last_compute_stream_id]));
      CHECK_CUDA(cudaStreamWaitEvent((cudaStream_t)_stream_comm, _start_comm, 0));

      // Last communication chunk with max SM
      _ub_comm->sms = UB_MAX_SM;
      if (_ubuf.element_size() == 1) {
        assert(_ubuf_scale_inv_initialized);
        float *d_scale_inv_ptr = reinterpret_cast<float *>(_ubuf_scale_inv.data_ptr());
        reducescatter2_userbuff_stridedoutput_fp8<__nv_fp8_e4m3>(
            rs_output_ptr, d_scale_inv_ptr, _ub_reg, (_num_splits - 1) * output_chunk_size, m_chunk,
            n, m, _ub_comm, (cudaStream_t)_stream_comm);
      } else {
        reducescatter2_userbuff_stridedoutput(rs_output_ptr, _ub_reg,
                                              (_num_splits - 1) * output_chunk_size, m_chunk, n, m,
                                              _ub_comm, (cudaStream_t)_stream_comm);
      }
    } else {
      for (int i = 0; i < _num_splits; i++) {
        torch::Tensor input_a_chunk =
            torch::from_blob(input_a_chunk_ptr, {m_chunk, k}, A.options());
        torch::Tensor output_chunk =
            torch::from_blob(output_buf_chunk_ptr, {n, m_chunk}, _ubuf.options());
        torch::Tensor workspace_chunk =
            torch::from_blob(workspace_ptr + (i % _stream_compute.size()) * workspace_size_chunk,
                             {workspace_size_chunk}, workspace.options());
        at::cuda::setCurrentCUDAStream(_stream_compute[i % _stream_compute.size()]);
        te_gemm(input_a_chunk, A_scale_inverse, A_type, transa, B, B_scale_inverse, B_type, transb,
                output_chunk, D_scale, D_type, D_amax, bias, bias_type, pre_gelu_out, grad,
                workspace_chunk, workspace_size_chunk, accumulate, use_split_accumulator,
                _math_sms);

        CHECK_CUDA(cudaEventRecord(_start_comm,
                                   (cudaStream_t)_stream_compute[i % _stream_compute.size()]));
        CHECK_CUDA(cudaStreamWaitEvent((cudaStream_t)_stream_comm, _start_comm, 0));

        // Communication chunk. Uses MAX_SM at the last chunk
        if (i == _num_splits - 1) {
          _ub_comm->sms = UB_MAX_SM;
        }
        if (_ubuf.element_size() == 1) {
          assert(_ubuf_scale_inv_initialized);
          float *d_scale_inv_ptr = reinterpret_cast<float *>(_ubuf_scale_inv.data_ptr());
          reducescatter2_userbuff_stridedoutput_fp8<__nv_fp8_e4m3>(
              rs_output_ptr, d_scale_inv_ptr, _ub_reg, i * output_chunk_size, m_chunk, n, m,
              _ub_comm, (cudaStream_t)_stream_comm);
        } else {
          reducescatter2_userbuff_stridedoutput(rs_output_ptr, _ub_reg, i * output_chunk_size,
                                                m_chunk, n, m, _ub_comm,
                                                (cudaStream_t)_stream_comm);
        }
        rs_output_ptr += m_chunk * rs_output.element_size();
        input_a_chunk_ptr += input_a_chunk_size * B.element_size();
        output_buf_chunk_ptr += output_chunk_size * _ubuf.element_size();
      }
    }
    for (size_t i = 0; i < _stream_compute.size(); i++) {
      CHECK_CUDA(cudaEventRecord(_stop_compute, (cudaStream_t)_stream_compute[i]));
      CHECK_CUDA(cudaStreamWaitEvent((cudaStream_t)stream_main, _stop_compute, 0));
    }
    _ub_comm->sms = ori_sms;
    CHECK_CUDA(cudaEventRecord(_stop_comm, (cudaStream_t)_stream_comm));
    CHECK_CUDA(cudaStreamWaitEvent((cudaStream_t)stream_main, _stop_comm, 0));
    at::cuda::setCurrentCUDAStream(stream_main);
>>>>>>> 9416519d

  /*
  ** Helper function to copy input to _ubuf.
  */
  void copy_input_to_ubuf(torch::Tensor input, bool chunk) {
    char *ubuf_ptr = reinterpret_cast<char *>(_ubuf.data_ptr());
    if (chunk) {
      if ((input.numel() * _tp_size) != _ubuf.numel() ||
          input.element_size() != _ubuf.element_size()) {
        NVTE_ERROR("input and ubuf size do not match!");
      }
      ubuf_ptr += (_ubuf.numel() * _ubuf.element_size() / _tp_size) * _tp_id;
    } else {
      if (input.numel() != _ubuf.numel() || input.element_size() != _ubuf.element_size()) {
        NVTE_ERROR("input and ubuf size do not match!");
      }
    }

    at::cuda::CUDAStream stream_main = at::cuda::getDefaultCUDAStream();
    NVTE_CHECK_CUDA(cudaEventRecord(_start_d2dcopy, (cudaStream_t)stream_main));
    NVTE_CHECK_CUDA(cudaStreamWaitEvent(_stream_comm, _start_d2dcopy, 0));
    NVTE_CHECK_CUDA(
      cudaMemcpyAsync(ubuf_ptr, input.data_ptr(), input.numel() * input.element_size(),
                      cudaMemcpyDeviceToDevice, _stream_comm));
  }

  /*
  ** Helper function to export _ubuf output.
  */
  torch::Tensor get_ubuf_output(NVTE_Comm_Overlap_Type comm_type) {
    char *ubuf_wt_ptr = reinterpret_cast<char *>(_ubuf.data_ptr());
<<<<<<< HEAD
    int output_c_dim0 = _ubuf.size(0);
    if (comm_type == NVTE_Comm_Overlap_Type::REDUCE_SCATTER) {
      ubuf_wt_ptr += (_ubuf.numel() * _ubuf.element_size() / _tp_size) * _tp_id;
      output_c_dim0 /= _tp_size;
    }
    auto output_tensor = torch::from_blob(ubuf_wt_ptr, {output_c_dim0, _ubuf.size(1)},
                                          _ubuf.options());
=======
    COMM_TYPE _comm_type = static_cast<COMM_TYPE>(comm_type);
    if (_comm_type != COMM_TYPE::AG && _comm_type != COMM_TYPE::RS) NVTE_ERROR("Invalid comm_type");
    if (_comm_type == COMM_TYPE::RS)
      ubuf_wt_ptr += _ubuf.numel() / _tp_size * _tp_id * _ubuf.element_size();
    int output_c_dim0 = (_comm_type == COMM_TYPE::AG) ? _ubuf.size(0) : _ubuf.size(0) / _tp_size;
    int output_c_dim1 = _ubuf.size(1);
    output_tensor = torch::from_blob(ubuf_wt_ptr, {output_c_dim0, output_c_dim1}, _ubuf.options());
>>>>>>> 9416519d
    return output_tensor;
  }

  /*
  ** Helper function to set the inverse Fp8 scale for the _ubuf tensor.
  */
  void set_ubuf_scale_inv(const torch::Tensor &scale_inv) {
    _ubuf_scale_inv_ptr = scale_inv.data_ptr();
    _ubuf_scale_inv_initialized = true;
  }

  bool is_fp8_ubuf() { return (_ubuf.element_size() == 1); }
};  // UbufCommOverlap

struct PYBIND11_EXPORT UbufP2PCommOverlap : torch::CustomClassHolder, CommGemmOverlapP2P {
  torch::Tensor _counters;
  torch::Tensor _ubuf;
  std::vector<torch::Tensor> _ubufs;
<<<<<<< HEAD
  DType _ubuf_dtype;

  void *_ubuf_scale_inv_ptr;
  bool _ubuf_scale_inv_initialized{false};
  int _ubuf_bytes, _ubuf_chunk_bytes;

  UbufP2PCommOverlap(torch::Tensor sample,
    int world_rank, int world_size, int tp_rank, int tp_size, int num_max_streams, int cga_size,
    int num_comm_sms, bool set_sm_margin, bool use_ce, bool atomic_gemm, bool aggregate,
    bool is_reduce_scatter)
  : CommGemmOverlapP2P(world_rank, world_size, tp_rank, tp_size, 0, 1,
                       num_max_streams, cga_size, num_comm_sms,
                       set_sm_margin, use_ce, atomic_gemm, aggregate, is_reduce_scatter,
                       &torch_alloc_copy_allgather, &torch_bcast, &torch_barrier, &torch_free) {
    _ubuf_bytes = sample.numel() * sample.element_size();
    _ubuf_chunk_bytes = _ubuf_bytes / _tp_size;
    if (_is_reduce_scatter) {
=======
  at::cuda::CUDAStream _stream_send = at::cuda::getStreamFromPool(true);
  at::cuda::CUDAStream _stream_recv = at::cuda::getStreamFromPool(true);
  std::vector<at::cuda::CUDAStream> _stream_compute;
  cudaEvent_t _start_compute, _stop_compute, _start_comm, _stop_send, _stop_recv;
  int use_ce;
  int sms;
  int cga_size;
  bool _atomic_gemm;

  UbufP2PCommOverlap(torch::Tensor sample, int rank, int world_size, int tp_rank, int tp_size,
                     int num_comm_sm, int comm_cga_size, bool set_sm_margin, bool aggregate2,
                     int num_max_streams, bool is_reduce_scatter, bool atomic_gemm,
                     torch::Tensor empty_tensor) {
    // Initialize userbuf communicator
    if (!comm_created) {
      if (rank == 0) {
        printf("!!! [UB] Create UbufP2PCommOverlap Communicator\n");
      }
      if (transformer_engine::getenv<bool>("UB_MPI_BOOTSTRAP")) {
        create_communicator_grouped2_mpi(&_ub_comm, 1, 1, tp_size, 1);
      } else {
        create_communicator_grouped2(&_ub_comm, rank, world_size, tp_rank, tp_size, 1, 1,
                                     &ub_alloc_copy_allgather, &ub_barrier, &ub_free, 1, 1, tp_size,
                                     1);
      }
      comm_created = true;
    }
    use_ce = 1;
    sms = 1;
    cga_size = 1;

    _empty_tensor = empty_tensor;
    // Create workspace tensor with userbuffer
    int ubuf_bytes = sample.numel() * sample.element_size();
    int ubuf_chunk_bytes = ubuf_bytes / tp_size;
    int num_ubuf_chunks = tp_size;
    if (is_reduce_scatter) {
>>>>>>> 9416519d
      // GEMM + RS overlap: Allocate `2 x tp_size - 1` buffers to hold recieved GEMM chunk
      // outputs for reduction at the end of the pipelining.
      _ubuf_bytes = static_cast<int>((_ubuf_bytes / _tp_size) * (_tp_size * 2 - 1));
    }
    _ubuf_dtype = (sample.element_size() == 1) ? DType::kFloat8E4M3
                                               : GetTransformerEngineDType(sample.scalar_type());

    void *ubuf_ptr;
    if (transformer_engine::getenv<bool>("UB_SKIPMC")) {
      // Multicast is disabled so we have to pre-allocate the buffer here.
      _ubuf = torch::empty({(sample.size(0) / _tp_size) * _num_ubuf_chunks, sample.size(1)},
                           sample.options());
      ubuf_ptr = _ubuf.data_ptr();
      this->register_gpu_buffer(&ubuf_ptr, _ubuf_bytes, false);
    } else {
      // Multicast requires UB to allocate the buffer with specific memory options
      // that PyTorch allocator does not support.
      this->register_gpu_buffer(&ubuf_ptr, _ubuf_bytes, true);
      _ubuf = torch::from_blob(ubuf_ptr,
                               {(sample.size(0) / _tp_size) * _num_ubuf_chunks, sample.size(1)},
                               sample.options());
    }

<<<<<<< HEAD
=======
    _ubuf = torch::from_blob(
        _ubuf_ptr, {sample.size(0) / tp_size * num_ubuf_chunks, sample.size(1)}, sample.options());

>>>>>>> 9416519d
    // Create tensor chunks for easy management
    char *ubuf_byte_ptr = reinterpret_cast<char *>(ubuf_ptr);
    for (int i = 0; i < _num_ubuf_chunks; i++) {
      torch::Tensor ubuf_chunk = torch::from_blob(
          ubuf_byte_ptr, {sample.size(0) / _tp_size, sample.size(1)}, sample.options());
      _ubufs.push_back(ubuf_chunk);
      ubuf_byte_ptr += _ubuf_chunk_bytes;
    }

    if (_atomic_gemm) {
      auto counter_options = torch::TensorOptions().dtype(torch::kInt32).device(torch::kCUDA);
      _counters = torch::zeros({_tp_size * 2}, counter_options);
      _counters.index_put_({Slice(None, _tp_size)}, 1);
      if (!_is_reduce_scatter) {
        _counters.index_put_({_self_chunk_id /* = 0 for AG + atomic GEMM */}, 0);
      }
    }
  }

  /*
  ** Split AllGather + Atomic GEMM using P2P communication
  ** This function assumes the input_b is pre-copied to _ubufs[rank_id]. This is needed to have AG
  ** outputs in each rank to be in the contiguous memory space after all ring exchange phases.
  */
  torch::Tensor atomic_gemm_overlap_ag(
<<<<<<< HEAD
    at::Tensor A, at::Tensor A_scale_inverse, int64_t A_fp8_tensor,
    transformer_engine::DType A_type, bool transa,
    at::Tensor B, at::Tensor B_scale_inverse, int64_t B_fp8_tensor,
    transformer_engine::DType B_type, bool transb,
    at::Tensor D, at::Tensor D_scale, transformer_engine::DType D_type, at::Tensor D_amax,
    at::Tensor bias, transformer_engine::DType bias_type, at::Tensor pre_gelu_out, bool grad,
    at::Tensor workspace, size_t workspaceSize, bool accumulate, bool use_split_accumulator,
    at::Tensor B_copy
  ) {
    if (_ubuf.element_size() == 1) {
      NVTE_CHECK(_ubuf_scale_inv_initialized, "Missing userbuffers FP8 inverse scale!");
    }
    auto ubuf_ = makeTransformerEngineTensor(_ubuf.data_ptr(),
                                             {static_cast<size_t>(_ubuf.size(0)),
                                              static_cast<size_t>(_ubuf.size(1))},
                                             _ubuf_dtype, nullptr, nullptr,
                                             _ubuf_scale_inv_ptr);

    std::vector<TensorWrapper> ubufs_;
    for (int i = 0; i < _num_ubuf_chunks; i++)
      ubufs_.push_back(makeTransformerEngineTensor(_ubufs[i].data_ptr(),
                                                   {static_cast<size_t>(_ubufs[i].size(0)),
                                                    static_cast<size_t>(_ubufs[i].size(1))},
                                                   _ubuf_dtype, nullptr, nullptr,
                                                   _ubuf_scale_inv_ptr));

    void *A_scale_inv_ptr = nullptr;
    if (A_scale_inverse.numel()) A_scale_inv_ptr = A_scale_inverse[A_fp8_tensor].data_ptr();
    auto A_ = makeTransformerEngineTensor(A.data_ptr(),
                                          {static_cast<size_t>(A.size(0)),
                                           static_cast<size_t>(A.size(1))},
                                          A_type, nullptr, nullptr,
                                          A_scale_inv_ptr);

    void *B_scale_inv_ptr = nullptr;
    if (B_scale_inverse.numel()) B_scale_inv_ptr = B_scale_inverse[B_fp8_tensor].data_ptr();
    auto B_ = makeTransformerEngineTensor(B.data_ptr(),
                                          {static_cast<size_t>(B.size(0)),
                                           static_cast<size_t>(B.size(1))},
                                          B_type, nullptr, nullptr,
                                          B_scale_inv_ptr);
=======
      at::Tensor A, at::Tensor A_scale_inverse, int64_t A_fp8_tensor,
      transformer_engine::DType A_type, bool transa, at::Tensor B, at::Tensor B_scale_inverse,
      int64_t B_fp8_tensor, transformer_engine::DType B_type, bool transb, at::Tensor D,
      at::Tensor D_scale, transformer_engine::DType D_type, at::Tensor D_amax, at::Tensor bias,
      transformer_engine::DType bias_type, at::Tensor pre_gelu_out, bool grad, at::Tensor workspace,
      size_t workspaceSize, bool accumulate, bool use_split_accumulator, at::Tensor B_copy) {
    _ub_comm->use_ce = use_ce;
    _ub_comm->sms = sms;
    _ub_comm->cga_size = cga_size;
    // Get GEMM dimensions between TN and NN input layouts
    const int m = (transa) ? A.size(0) : A.size(1);
    const int n = _ubuf.size(0);
    const int n_chunk = n / _tp_size;

    // Get communication and GEMM output chunk sizes
    const int comm_bytes = _ubufs[0].numel() * _ubufs[0].element_size();
>>>>>>> 9416519d

    // Create an GEMM output buffer with N+1 chunks in a contiguous memory
    int m = (transa) ? A.size(0) : A.size(1);
    int n = _ubuf.size(0);
    int n_chunk = n / _tp_size;
    torch::Tensor D_buffer = torch::zeros({n_chunk * (_tp_size + 1), m}, D.options());
    D = torch::from_blob(D_buffer.data_ptr(), {D.size(0), D.size(1)}, D.options());

<<<<<<< HEAD
    void *D_amax_ptr = nullptr;
    void *D_scale_ptr = nullptr;
    if (D_amax.numel()) D_amax_ptr = D_amax.data_ptr();
    if (D_scale.numel()) D_scale_ptr = D_scale.data_ptr();
    auto D_ = makeTransformerEngineTensor(D.data_ptr(),
                                          {static_cast<size_t>(D.size(0)),
                                           static_cast<size_t>(D.size(1))},
                                          D_type, D_amax_ptr, D_scale_ptr, nullptr);

    auto bias_ = makeTransformerEngineTensor(bias.data_ptr(),
                                             {static_cast<size_t>(bias.size(0))},
                                             bias_type);

    const auto gelu_shape = (pre_gelu_out.data_ptr() == nullptr)
                            ? std::vector<size_t>{static_cast<size_t>(pre_gelu_out.size(0))}
                            : std::vector<size_t>{static_cast<size_t>(pre_gelu_out.size(0)),
                                                  static_cast<size_t>(pre_gelu_out.size(1))};
    auto pre_gelu_out_ = makeTransformerEngineTensor(pre_gelu_out.data_ptr(),
                                                     gelu_shape,
                                                     GetTransformerEngineDType(
                                                       pre_gelu_out.scalar_type()));

    auto workspace_ = makeTransformerEngineTensor(workspace.data_ptr(),
                                                  {workspaceSize},
                                                  DType::kByte);

    auto counters_ = makeTransformerEngineTensor(_counters.data_ptr(),
                                                 {static_cast<size_t>(_counters.size(0))},
                                                 DType::kInt32);

    const auto B_copy_shape = (B_copy.data_ptr() == nullptr)
                              ? std::vector<size_t>{static_cast<size_t>(B_copy.size(0))}
                              : std::vector<size_t>{static_cast<size_t>(B_copy.size(0)),
                                                    static_cast<size_t>(B_copy.size(1))};
    auto B_copy_ = makeTransformerEngineTensor(B_copy.data_ptr(),
                                               B_copy_shape, B_type,
                                               nullptr, nullptr, B_scale_inv_ptr);

    auto D_buffer_ = makeTransformerEngineTensor(D_buffer.data_ptr(),
                                                 {static_cast<size_t>(D_buffer.size(0)),
                                                  static_cast<size_t>(D_buffer.size(1))},
                                                 D_type, D_amax_ptr, D_scale_ptr, nullptr);

    at::cuda::CUDAStream stream_main = at::cuda::getDefaultCUDAStream();
    CommGemmOverlapP2P::atomic_gemm_overlap_ag(
      (cudaStream_t)stream_main, A_, transa, B_, transb, bias_,
      D_, pre_gelu_out_, ubuf_, ubufs_, counters_, B_copy_, D_buffer_, workspace_,
      grad, accumulate, use_split_accumulator);

=======
    // Get output and workspace data pointers
    char *workspace_ptr = reinterpret_cast<char *>(workspace.data_ptr());
    int *counter_ptr = reinterpret_cast<int *>(counter.data_ptr());
    int workspace_size_chunk = workspaceSize / _stream_compute.size();

    if (A_scale_inverse.numel()) A_scale_inverse = A_scale_inverse[A_fp8_tensor];

    if (B_scale_inverse.numel()) B_scale_inverse = B_scale_inverse[B_fp8_tensor];

    assert(pre_gelu_out.numel() == 0);

    // Catch up the default torch stream
    at::cuda::CUDAStream stream_main = at::cuda::getCurrentCUDAStream();
    CHECK_CUDA(cudaEventRecord(_start_compute, (cudaStream_t)stream_main));
    CHECK_CUDA(cudaStreamWaitEvent((cudaStream_t)_stream_send, _start_compute, 0));
    CHECK_CUDA(cudaStreamWaitEvent((cudaStream_t)_stream_recv, _start_compute, 0));

    torch::Tensor workspace_chunk =
        torch::from_blob(workspace_ptr, {workspace_size_chunk}, workspace.options());

    for (int i = 0; i < _tp_size - 1; i++) {
      // Set the userbuffer id. Buffer under send is the input for the current
      // GEMM chunk The initial input chunk is stored _ubuf[rank]. This is to
      // have the AG output in all ranks to be contiguous after the ring
      // exchanges
      int send_chunk_id = i;
      int recv_chunk_id = i + 1;
      int send_offset = comm_bytes * send_chunk_id;
      int recv_offset = comm_bytes * recv_chunk_id;

      const char *env_p = std::getenv("NVTE_AG_P2P_MULTI_ATOMIC");
      if (env_p != nullptr && env_p[0] == '1') {
        if (i == 0) {
          userbuffers_sendrecv_multiatomic(_ub_reg, _ub_reg, comm_bytes, comm_bytes, comm_bytes,
                                           _ub_comm, _next_rank, _prev_rank, _tp_size, counter_ptr,
                                           true, (cudaStream_t)_stream_recv);
        }
      } else {
        userbuffers_send(_ub_reg, send_offset, _ub_reg, recv_offset, comm_bytes, _ub_comm,
                         _next_rank, (cudaStream_t)_stream_recv);
        userbuffers_recv(_ub_reg, send_offset, _ub_reg, recv_offset, comm_bytes, _ub_comm,
                         _prev_rank, (cudaStream_t)_stream_recv);
        producer(counter_ptr, recv_chunk_id, (cudaStream_t)_stream_recv);
      }
      if (i == 0) {
        te_atomic_gemm(A, A_scale_inverse, A_type, transa, _ubuf, B_scale_inverse, B_type, transb,
                       D, D_scale, D_type, D_amax, bias, bias_type, pre_gelu_out, grad,
                       workspace_chunk, workspace_size_chunk, accumulate, use_split_accumulator,
                       _math_sms, 0, _tp_size, false, counter);
      }
    }

    // Store the input activation for backprop
    if (B_copy.numel() > 0) {
      assert(B_copy.numel() == _ubufs[_self_chunk_id].numel());
      assert(B_copy.element_size() == _ubufs[_self_chunk_id].element_size());
      CHECK_CUDA(
          cudaMemcpyAsync(B_copy.data_ptr(), _ubufs[_self_chunk_id].data_ptr(),
                          _ubufs[_self_chunk_id].numel() * _ubufs[_self_chunk_id].element_size(),
                          cudaMemcpyDeviceToDevice, (cudaStream_t)_stream_send));
      CHECK_CUDA(cudaEventRecord(_stop_send, (cudaStream_t)_stream_send));
      CHECK_CUDA(cudaStreamWaitEvent((cudaStream_t)stream_main, _stop_send, 0));
    }

    // Reset atomic counters
    consumer_batch(counter_ptr, 1, _tp_size, (cudaStream_t)stream_main);

    // Copy the first GEMM output chunk to the end chunk position of D_buffer
    char *src_ptr = reinterpret_cast<char *>(D_buffer.data_ptr());
    CHECK_CUDA(cudaMemcpyAsync(src_ptr + (D.numel() * D.element_size()), src_ptr,
                               n_chunk * m * D.element_size(), cudaMemcpyDeviceToDevice,
                               (cudaStream_t)stream_main));
>>>>>>> 9416519d
    // Return the last N rows of D_buffer
    torch::Tensor D_return = D_buffer.narrow(0, n_chunk, n);
    return D_return;
  }  // UbufP2PCommOverlap::atomic_gemm_overlap_ag

  /*
  ** Split AllGather + Pipelined GEMM using P2P communication
  ** This function assumes the input_b is pre-copied to _ubufs[rank_id]. This is needed to have AG
  ** outputs in each rank to be in the contiguous memory space after all ring exchange phases.
  */
<<<<<<< HEAD
  torch::Tensor split_overlap_ag(
    at::Tensor A, at::Tensor A_scale_inverse, int64_t A_fp8_tensor,
    transformer_engine::DType A_type, bool transa,
    at::Tensor B, at::Tensor B_scale_inverse, int64_t B_fp8_tensor,
    transformer_engine::DType B_type, bool transb,
    at::Tensor D, at::Tensor D_scale, transformer_engine::DType D_type, at::Tensor D_amax,
    at::Tensor bias, transformer_engine::DType bias_type, at::Tensor pre_gelu_out, bool grad,
    at::Tensor workspace, size_t workspaceSize, bool accumulate, bool use_split_accumulator,
    at::Tensor B_copy
  ) {
    if (_ubuf.element_size() == 1) {
      NVTE_CHECK(_ubuf_scale_inv_initialized, "Missing userbuffers FP8 inverse scale!");
    }
    std::vector<TensorWrapper> ubufs_;
    for (int i = 0; i < _num_ubuf_chunks; i++)
      ubufs_.push_back(makeTransformerEngineTensor(_ubufs[i].data_ptr(),
                                                   {static_cast<size_t>(_ubufs[i].size(0)),
                                                    static_cast<size_t>(_ubufs[i].size(1))},
                                                   _ubuf_dtype, nullptr, nullptr,
                                                   _ubuf_scale_inv_ptr));

    void *A_scale_inv_ptr = nullptr;
    if (A_scale_inverse.numel()) A_scale_inv_ptr = A_scale_inverse[A_fp8_tensor].data_ptr();
    auto A_ = makeTransformerEngineTensor(A.data_ptr(),
                                          {static_cast<size_t>(A.size(0)),
                                           static_cast<size_t>(A.size(1))},
                                          A_type, nullptr, nullptr,
                                          A_scale_inv_ptr);

    void *B_scale_inv_ptr = nullptr;
    if (B_scale_inverse.numel()) B_scale_inv_ptr = B_scale_inverse[B_fp8_tensor].data_ptr();
    auto B_ = makeTransformerEngineTensor(B.data_ptr(),
                                          {static_cast<size_t>(B.size(0)),
                                           static_cast<size_t>(B.size(1))},
                                          B_type, nullptr, nullptr,
                                          B_scale_inv_ptr);

    void *D_amax_ptr = nullptr;
    void *D_scale_ptr = nullptr;
    if (D_amax.numel()) D_amax_ptr = D_amax.data_ptr();
    if (D_scale.numel()) D_scale_ptr = D_scale.data_ptr();
    auto D_ = makeTransformerEngineTensor(D.data_ptr(),
                                          {static_cast<size_t>(D.size(0)),
                                           static_cast<size_t>(D.size(1))},
                                          D_type, D_amax_ptr, D_scale_ptr, nullptr);

    auto bias_ = makeTransformerEngineTensor(bias.data_ptr(),
                                             {static_cast<size_t>(bias.size(0))},
                                             bias_type);

    const auto gelu_shape = (pre_gelu_out.data_ptr() == nullptr)
                            ? std::vector<size_t>{static_cast<size_t>(pre_gelu_out.size(0))}
                            : std::vector<size_t>{static_cast<size_t>(pre_gelu_out.size(0)),
                                                  static_cast<size_t>(pre_gelu_out.size(1))};
    auto pre_gelu_out_ = makeTransformerEngineTensor(pre_gelu_out.data_ptr(),
                                                     gelu_shape,
                                                     GetTransformerEngineDType(
                                                       pre_gelu_out.scalar_type()));

    auto workspace_ = makeTransformerEngineTensor(workspace.data_ptr(),
                                                  {workspaceSize},
                                                  DType::kByte);

    const auto B_copy_shape = (B_copy.data_ptr() == nullptr)
                              ? std::vector<size_t>{static_cast<size_t>(B_copy.size(0))}
                              : std::vector<size_t>{static_cast<size_t>(B_copy.size(0)),
                                                    static_cast<size_t>(B_copy.size(1))};
    auto B_copy_ = makeTransformerEngineTensor(B_copy.data_ptr(),
                                               B_copy_shape, B_type,
                                               nullptr, nullptr, B_scale_inv_ptr);

    at::cuda::CUDAStream stream_main = at::cuda::getDefaultCUDAStream();
    CommGemmOverlapP2P::split_gemm_overlap_ag(
      (cudaStream_t)stream_main, A_, transa, B_, transb, bias_,
      D_, pre_gelu_out_, ubufs_, B_copy_, workspace_,
      grad, accumulate, use_split_accumulator);
=======
  torch::Tensor split_overlap_ag(at::Tensor A, at::Tensor A_scale_inverse, int64_t A_fp8_tensor,
                                 transformer_engine::DType A_type, bool transa, at::Tensor B,
                                 at::Tensor B_scale_inverse, int64_t B_fp8_tensor,
                                 transformer_engine::DType B_type, bool transb, at::Tensor D,
                                 at::Tensor D_scale, transformer_engine::DType D_type,
                                 at::Tensor D_amax, at::Tensor bias,
                                 transformer_engine::DType bias_type, at::Tensor pre_gelu_out,
                                 bool grad, at::Tensor workspace, size_t workspaceSize,
                                 bool accumulate, bool use_split_accumulator, at::Tensor B_copy) {
    _ub_comm->use_ce = use_ce;
    _ub_comm->sms = sms;
    _ub_comm->cga_size = cga_size;
    // Get GEMM dimensions between TN and NN input layouts
    const int m = (transa) ? A.size(0) : A.size(1);
    const int k = (transa) ? A.size(1) : A.size(0);
    const int n_chunk = _ubufs[0].size(0);

    // Get communication and GEMM output chunk sizes
    const int comm_bytes = _ubufs[0].numel() * _ubufs[0].element_size();
    const bool do_gelu = pre_gelu_out.numel() > 0;
    const int output_chunk_bytes = (n_chunk * m) * D.element_size();
    const int aux_chunk_bytes = do_gelu ? (n_chunk * m) * pre_gelu_out.element_size() : 0;

    // Get output and workspace data pointers
    char *output_ptr = reinterpret_cast<char *>(D.data_ptr());
    char *pre_gelu_out_ptr = reinterpret_cast<char *>(pre_gelu_out.data_ptr());
    char *workspace_ptr = reinterpret_cast<char *>(workspace.data_ptr());
    int workspace_size_chunk = workspaceSize / _stream_compute.size();

    if (A_scale_inverse.numel()) A_scale_inverse = A_scale_inverse[A_fp8_tensor];

    if (B_scale_inverse.numel()) B_scale_inverse = B_scale_inverse[B_fp8_tensor];

    at::cuda::CUDAStream stream_main = at::cuda::getCurrentCUDAStream();
    CHECK_CUDA(cudaEventRecord(_start_compute, (cudaStream_t)stream_main));

    CHECK_CUDA(cudaStreamWaitEvent((cudaStream_t)_stream_send, _start_compute, 0));
    CHECK_CUDA(cudaStreamWaitEvent((cudaStream_t)_stream_recv, _start_compute, 0));
    for (size_t i = 0; i < _stream_compute.size(); i++) {
      CHECK_CUDA(cudaStreamWaitEvent((cudaStream_t)_stream_compute[i], _start_compute, 0));
    }
    if (_aggregate2) {
      const int num_steps = _tp_size / 2;
      char *input_b_ptr = reinterpret_cast<char *>(_ubuf.data_ptr());

      // Initial 1X input chunk exchange between neighboring peers
      int send_chunk_id = _tp_id;
      int recv_chunk_id = (_tp_id % 2 == 0) ? _tp_id + 1 : _tp_id - 1;
      int send_offset = comm_bytes * send_chunk_id;
      int recv_offset = comm_bytes * recv_chunk_id;
      int peer_rank = (_tp_id % 2 == 0) ? _next_rank : _prev_rank;
      userbuffers_send(_ub_reg, send_offset, _ub_reg, send_offset, comm_bytes, _ub_comm, peer_rank,
                       (cudaStream_t)_stream_send);
      userbuffers_recv(_ub_reg, recv_offset, _ub_reg, recv_offset, comm_bytes, _ub_comm, peer_rank,
                       (cudaStream_t)_stream_recv);
      CHECK_CUDA(cudaEventRecord(_stop_recv, (cudaStream_t)_stream_recv));
      CHECK_CUDA(cudaStreamWaitEvent((cudaStream_t)_stream_send, _stop_recv, 0));
      CHECK_CUDA(cudaStreamWaitEvent((cudaStream_t)_stream_compute[0], _stop_recv, 0));

      int local_rank_round2 = (_tp_id % 2 == 0) ? _tp_id : _tp_id - 1;
      const int next_rank = (_tp_size + _tp_id + 2) % _tp_size + _rank_round_tp;
      const int prev_rank = (_tp_size + _tp_id - 2) % _tp_size + _rank_round_tp;

      // Ring exchange of 2X inputs chunks
      for (int i = 0; i < num_steps; i++) {
        send_chunk_id = (_tp_size + local_rank_round2 - i * 2) % _tp_size;
        recv_chunk_id = (_tp_size + local_rank_round2 - i * 2 - 2) % _tp_size;
        send_offset = comm_bytes * send_chunk_id;
        recv_offset = comm_bytes * recv_chunk_id;

        // GEMM
        torch::Tensor input_b_chunk =
            torch::from_blob(input_b_ptr + send_offset, {n_chunk * 2, k}, _ubuf.options());
        torch::Tensor output_chunk = torch::from_blob(
            output_ptr + (send_chunk_id * output_chunk_bytes), {n_chunk * 2, m}, D.options());
        if (do_gelu) {
          pre_gelu_out = torch::from_blob(pre_gelu_out_ptr + (send_chunk_id * aux_chunk_bytes),
                                          {n_chunk * 2, m}, pre_gelu_out.options());
        }
        torch::Tensor workspace_chunk =
            torch::from_blob(workspace_ptr + (i % _stream_compute.size()) * workspace_size_chunk,
                             {workspace_size_chunk}, workspace.options());
        at::cuda::setCurrentCUDAStream(_stream_compute[i % _stream_compute.size()]);
        te_gemm(A, A_scale_inverse, A_type, transa, input_b_chunk, B_scale_inverse, B_type, transb,
                output_chunk, D_scale, D_type, D_amax, bias, bias_type, pre_gelu_out, grad,
                workspace_chunk, workspace_size_chunk, accumulate, use_split_accumulator,
                _math_sms);

        if (i < num_steps - 1) {
          // P2P communication
          userbuffers_send(_ub_reg, send_offset, _ub_reg, send_offset, comm_bytes * 2, _ub_comm,
                           next_rank, (cudaStream_t)_stream_send);
          userbuffers_recv(_ub_reg, recv_offset, _ub_reg, recv_offset, comm_bytes * 2, _ub_comm,
                           prev_rank, (cudaStream_t)_stream_recv);
          CHECK_CUDA(cudaEventRecord(_stop_recv, (cudaStream_t)_stream_recv));
          CHECK_CUDA(cudaStreamWaitEvent((cudaStream_t)_stream_send, _stop_recv, 0));
          CHECK_CUDA(cudaStreamWaitEvent(
              (cudaStream_t)_stream_compute[(i + 1) % _stream_compute.size()], _stop_recv, 0));
        } else if (B_copy.numel() > 0) {
          assert(B_copy.numel() == _ubufs[_tp_id].numel());
          assert(B_copy.element_size() == _ubufs[_tp_id].element_size());
          CHECK_CUDA(cudaMemcpyAsync(B_copy.data_ptr(), _ubufs[_tp_id].data_ptr(),
                                     _ubufs[_tp_id].numel() * _ubufs[_tp_id].element_size(),
                                     cudaMemcpyDeviceToDevice, (cudaStream_t)_stream_send));
        }
      }
    } else {
      for (int i = 0; i < _tp_size; i++) {
        // Set the userbuffer id. Buffer under send is the input for the current
        // GEMM chunk The initial input chunk is stored _ubuf[rank]. This is to
        // have the AG output in all ranks to be contiguous after the ring
        // exchanges
        int send_chunk_id = (_tp_size + _tp_id - i) % _tp_size;
        int recv_chunk_id = (_tp_size + _tp_id - i - 1) % _tp_size;
        int send_offset = comm_bytes * send_chunk_id;
        int recv_offset = comm_bytes * recv_chunk_id;

        // GEMM
        torch::Tensor output_chunk = torch::from_blob(
            output_ptr + (send_chunk_id * output_chunk_bytes), {n_chunk, m}, D.options());
        if (do_gelu) {
          pre_gelu_out = torch::from_blob(pre_gelu_out_ptr + (send_chunk_id * aux_chunk_bytes),
                                          {n_chunk, m}, pre_gelu_out.options());
        }
        torch::Tensor workspace_chunk =
            torch::from_blob(workspace_ptr + (i % _stream_compute.size()) * workspace_size_chunk,
                             {workspace_size_chunk}, workspace.options());
        at::cuda::setCurrentCUDAStream(_stream_compute[i % _stream_compute.size()]);
        te_gemm(A, A_scale_inverse, A_type, transa, _ubufs[send_chunk_id], B_scale_inverse, B_type,
                transb, output_chunk, D_scale, D_type, D_amax, bias, bias_type, pre_gelu_out, grad,
                workspace_chunk, workspace_size_chunk, accumulate, use_split_accumulator,
                _math_sms);

        if (i < _tp_size - 1) {
          // P2P communication
          userbuffers_send(_ub_reg, send_offset, _ub_reg, send_offset, comm_bytes, _ub_comm,
                           _next_rank, (cudaStream_t)_stream_send);
          userbuffers_recv(_ub_reg, recv_offset, _ub_reg, recv_offset, comm_bytes, _ub_comm,
                           _prev_rank, (cudaStream_t)_stream_recv);
          CHECK_CUDA(cudaEventRecord(_stop_recv, (cudaStream_t)_stream_recv));
          CHECK_CUDA(cudaStreamWaitEvent((cudaStream_t)_stream_send, _stop_recv, 0));
          CHECK_CUDA(cudaStreamWaitEvent(
              (cudaStream_t)_stream_compute[(i + 1) % _stream_compute.size()], _stop_recv, 0));
        } else if (B_copy.numel() > 0) {
          assert(B_copy.numel() == _ubufs[_tp_id].numel());
          assert(B_copy.element_size() == _ubufs[_tp_id].element_size());
          CHECK_CUDA(cudaMemcpyAsync(B_copy.data_ptr(), _ubufs[_tp_id].data_ptr(),
                                     _ubufs[_tp_id].numel() * _ubufs[_tp_id].element_size(),
                                     cudaMemcpyDeviceToDevice, (cudaStream_t)_stream_send));
        }
      }
    }
    for (size_t i = 0; i < _stream_compute.size(); i++) {
      CHECK_CUDA(cudaEventRecord(_stop_compute, (cudaStream_t)_stream_compute[i]));
      CHECK_CUDA(cudaStreamWaitEvent((cudaStream_t)stream_main, _stop_compute, 0));
    }
    CHECK_CUDA(cudaEventRecord(_stop_send, (cudaStream_t)_stream_send));
    CHECK_CUDA(cudaStreamWaitEvent((cudaStream_t)stream_main, _stop_send, 0));
    CHECK_CUDA(cudaEventRecord(_stop_recv, (cudaStream_t)_stream_recv));
    CHECK_CUDA(cudaStreamWaitEvent((cudaStream_t)stream_main, _stop_recv, 0));
>>>>>>> 9416519d
    at::cuda::setCurrentCUDAStream(stream_main);

    return D;
  }  // UbufP2PCommOverlap::split_overlap_ag

  /*
<<<<<<< HEAD
  ** Atomic GEMM + Split Reduce-Scatter using P2P communication
  */
  void atomic_gemm_overlap_rs(
    at::Tensor A, at::Tensor A_scale_inverse, int64_t A_fp8_tensor,
    transformer_engine::DType A_type, bool transa,
    at::Tensor B, at::Tensor B_scale_inverse, int64_t B_fp8_tensor,
    transformer_engine::DType B_type, bool transb,
    at::Tensor D, at::Tensor D_scale, transformer_engine::DType D_type, at::Tensor D_amax,
    at::Tensor bias, transformer_engine::DType bias_type, at::Tensor pre_gelu_out, bool grad,
    at::Tensor workspace, size_t workspaceSize, bool accumulate, bool use_split_accumulator,
    at::Tensor rs_output
  ) {
    void *A_scale_inv_ptr = nullptr;
    if (A_scale_inverse.numel()) A_scale_inv_ptr = A_scale_inverse[A_fp8_tensor].data_ptr();
    auto A_ = makeTransformerEngineTensor(A.data_ptr(),
                                          {static_cast<size_t>(A.size(0)),
                                           static_cast<size_t>(A.size(1))},
                                          A_type, nullptr, nullptr,
                                          A_scale_inv_ptr);

    void *B_scale_inv_ptr = nullptr;
    if (B_scale_inverse.numel()) B_scale_inv_ptr = B_scale_inverse[B_fp8_tensor].data_ptr();
    auto B_ = makeTransformerEngineTensor(B.data_ptr(),
                                          {static_cast<size_t>(B.size(0)),
                                           static_cast<size_t>(B.size(1))},
                                          B_type, nullptr, nullptr,
                                          B_scale_inv_ptr);
    void *D_amax_ptr = nullptr;
    void *D_scale_ptr = nullptr;
    if (D_amax.numel()) D_amax_ptr = D_amax.data_ptr();
    if (D_scale.numel()) D_scale_ptr = D_scale.data_ptr();
    auto D_ = makeTransformerEngineTensor(D.data_ptr(),
                                          {static_cast<size_t>(D.size(0)),
                                           static_cast<size_t>(D.size(1))},
                                          D_type, D_amax_ptr, D_scale_ptr, nullptr);

    auto bias_ = makeTransformerEngineTensor(bias.data_ptr(),
                                             {static_cast<size_t>(bias.size(0))},
                                             bias_type);

    const auto gelu_shape = (pre_gelu_out.data_ptr() == nullptr)
                            ? std::vector<size_t>{static_cast<size_t>(pre_gelu_out.size(0))}
                            : std::vector<size_t>{static_cast<size_t>(pre_gelu_out.size(0)),
                                                  static_cast<size_t>(pre_gelu_out.size(1))};
    auto pre_gelu_out_ = makeTransformerEngineTensor(pre_gelu_out.data_ptr(),
                                                     gelu_shape,
                                                     GetTransformerEngineDType(
                                                       pre_gelu_out.scalar_type()));

    if (_ubuf.element_size() == 1) {
      NVTE_CHECK(_ubuf_scale_inv_initialized, "Missing userbuffers FP8 inverse scale!");
    }
    auto ubuf_ = makeTransformerEngineTensor(_ubuf.data_ptr(),
                                             {static_cast<size_t>(_ubuf.size(0)),
                                              static_cast<size_t>(_ubuf.size(1))},
                                             _ubuf_dtype, D_amax_ptr, D_scale_ptr,
                                             _ubuf_scale_inv_ptr);

    std::vector<TensorWrapper> ubufs_;
    for (int i = 0; i < _num_ubuf_chunks; i++)
      ubufs_.push_back(makeTransformerEngineTensor(_ubufs[i].data_ptr(),
                                                   {static_cast<size_t>(_ubufs[i].size(0)),
                                                    static_cast<size_t>(_ubufs[i].size(1))},
                                                   _ubuf_dtype, D_amax_ptr, D_scale_ptr,
                                                   _ubuf_scale_inv_ptr));

    auto workspace_ = makeTransformerEngineTensor(workspace.data_ptr(),
                                                  {workspaceSize},
                                                  DType::kByte);

    auto counters_ = makeTransformerEngineTensor(_counters.data_ptr(),
                                                 {static_cast<size_t>(_counters.size(0))},
                                                 DType::kInt32);

    at::cuda::CUDAStream stream_main = at::cuda::getDefaultCUDAStream();
    CommGemmOverlapP2P::atomic_gemm_overlap_rs(
      (cudaStream_t)stream_main, A_, transa, B_, transb, bias_,
      D_, pre_gelu_out_, ubuf_, ubufs_, counters_, workspace_,
      grad, accumulate, use_split_accumulator);
=======
  ** Split ReduceScatter + GEMM using P2P communication
  */
  void atomic_gemm_overlap_rs(at::Tensor A, at::Tensor A_scale_inverse, int64_t A_fp8_tensor,
                              transformer_engine::DType A_type, bool transa, at::Tensor B,
                              at::Tensor B_scale_inverse, int64_t B_fp8_tensor,
                              transformer_engine::DType B_type, bool transb, at::Tensor D,
                              at::Tensor D_scale, transformer_engine::DType D_type,
                              at::Tensor D_amax, at::Tensor bias,
                              transformer_engine::DType bias_type, at::Tensor pre_gelu_out,
                              bool grad, at::Tensor workspace, size_t workspaceSize,
                              bool accumulate, bool use_split_accumulator, at::Tensor rs_output) {
    _ub_comm->use_ce = use_ce;
    _ub_comm->sms = sms;
    _ub_comm->cga_size = cga_size;

    // Get communication and GEMM input chunk sizes
    const int comm_bytes = _ubufs[0].numel() * _ubufs[0].element_size();

    // Get input and workspace data pointers
    char *workspace_ptr = reinterpret_cast<char *>(workspace.data_ptr());
    int *counter_ptr = reinterpret_cast<int *>(counter.data_ptr());
    int workspace_size_chunk = workspaceSize / _stream_compute.size();

    if (A_scale_inverse.numel()) A_scale_inverse = A_scale_inverse[A_fp8_tensor];

    if (B_scale_inverse.numel()) B_scale_inverse = B_scale_inverse[B_fp8_tensor];

    // Catch up the main stream
    at::cuda::CUDAStream stream_main = at::cuda::getCurrentCUDAStream();
    CHECK_CUDA(cudaEventRecord(_start_compute, (cudaStream_t)stream_main));
    CHECK_CUDA(cudaStreamWaitEvent((cudaStream_t)_stream_recv, _start_compute, 0));

    // Atomic GEMM
    // Process GEMM chunks in the order that AG+GEMM places the output chunks.
    torch::Tensor workspace_chunk =
        torch::from_blob(workspace_ptr, {workspace_size_chunk}, workspace.options());
    te_atomic_gemm(A, A_scale_inverse, A_type, transa, B, B_scale_inverse, B_type, transb, _ubuf,
                   D_scale, D_type, D_amax, bias, bias_type, pre_gelu_out, grad, workspace_chunk,
                   workspace_size_chunk, accumulate, use_split_accumulator, _math_sms, 0, _tp_size,
                   true, counter);

    // P2P communication chunk
    for (int i = 1; i < _tp_size; i++) {
      int send_chunk_id = i - 1;
      int recv_chunk_id = send_chunk_id + _tp_size;
      int send_offset = comm_bytes * send_chunk_id;
      int recv_offset = comm_bytes * recv_chunk_id;
      int send_rank = (_tp_size + _tp_id - i) % _tp_size + _rank_round_tp;
      int recv_rank = (_tp_id + i) % _tp_size + _rank_round_tp;

      consumer(counter_ptr, send_chunk_id, (cudaStream_t)_stream_recv);
      userbuffers_send(_ub_reg, send_offset, _ub_reg, recv_offset, comm_bytes, _ub_comm, send_rank,
                       (cudaStream_t)_stream_recv);
      userbuffers_recv(_ub_reg, send_offset, _ub_reg, recv_offset, comm_bytes, _ub_comm, recv_rank,
                       (cudaStream_t)_stream_recv);
    }
    CHECK_CUDA(cudaEventRecord(_stop_recv, (cudaStream_t)_stream_recv));
    CHECK_CUDA(cudaStreamWaitEvent((cudaStream_t)stream_main, _stop_recv, 0));
>>>>>>> 9416519d

    // Reduce GEMM output chunks
    char *reduce_buf_ptr = reinterpret_cast<char *>(_ubufs[_tp_size - 1].data_ptr());
    if (_ubuf.element_size() == 1) {
      assert(rs_output.element_size() == 2);
      float *d_scale_inv_ptr = reinterpret_cast<float *>(_ubuf_scale_inv_ptr);
      char *rs_output_ptr = reinterpret_cast<char *>(rs_output.data_ptr());
      reduce_fp8_in_bf16_out<__nv_fp8_e4m3>(reduce_buf_ptr, rs_output_ptr, d_scale_inv_ptr,
                                            _tp_size, _ubufs[0].numel(), (cudaStream_t)stream_main);
    } else {
      torch::Tensor reduce_buf = torch::from_blob(
<<<<<<< HEAD
        reduce_buf_ptr, {_tp_size, _ubufs[0].size(0), _ubufs[0].size(1)}, _ubuf.options());
      rs_output = torch::sum_out(rs_output, reduce_buf, 0);
=======
          reduce_buf_ptr, {_tp_size, _ubufs[0].size(0), _ubufs[0].size(1)}, _ubuf.options());
      torch::sum_out(rs_output, reduce_buf, 0);
>>>>>>> 9416519d
    }
  }  // UbufP2PCommOverlap::atomic_gemm_overlap_rs

  /*
  ** Pipelined GEMM + Split Reduce+Scatter using P2P communication
  */
<<<<<<< HEAD
  void split_overlap_rs(
    at::Tensor A, at::Tensor A_scale_inverse, int64_t A_fp8_tensor,
    transformer_engine::DType A_type, bool transa, at::Tensor B,
    at::Tensor B_scale_inverse, int64_t B_fp8_tensor,
    transformer_engine::DType B_type, bool transb,
    at::Tensor D, at::Tensor D_scale, transformer_engine::DType D_type, at::Tensor D_amax,
    at::Tensor bias, transformer_engine::DType bias_type, at::Tensor pre_gelu_out, bool grad,
    at::Tensor workspace, size_t workspaceSize, bool accumulate, bool use_split_accumulator,
    at::Tensor rs_output
  ) {
    void *A_scale_inv_ptr = nullptr;
    if (A_scale_inverse.numel()) A_scale_inv_ptr = A_scale_inverse[A_fp8_tensor].data_ptr();
    auto A_ = makeTransformerEngineTensor(A.data_ptr(),
                                          {static_cast<size_t>(A.size(0)),
                                           static_cast<size_t>(A.size(1))},
                                          A_type, nullptr, nullptr,
                                          A_scale_inv_ptr);

    void *B_scale_inv_ptr = nullptr;
    if (B_scale_inverse.numel()) B_scale_inv_ptr = B_scale_inverse[B_fp8_tensor].data_ptr();
    auto B_ = makeTransformerEngineTensor(B.data_ptr(),
                                          {static_cast<size_t>(B.size(0)),
                                           static_cast<size_t>(B.size(1))},
                                          B_type, nullptr, nullptr,
                                          B_scale_inv_ptr);
    void *D_amax_ptr = nullptr;
    void *D_scale_ptr = nullptr;
    if (D_amax.numel()) D_amax_ptr = D_amax.data_ptr();
    if (D_scale.numel()) D_scale_ptr = D_scale.data_ptr();
    auto D_ = makeTransformerEngineTensor(D.data_ptr(),
                                          {static_cast<size_t>(D.size(0)),
                                           static_cast<size_t>(D.size(1))},
                                          D_type, D_amax_ptr, D_scale_ptr, nullptr);

    auto bias_ = makeTransformerEngineTensor(bias.data_ptr(),
                                             {static_cast<size_t>(bias.size(0))},
                                             bias_type);

    const auto gelu_shape = (pre_gelu_out.data_ptr() == nullptr)
                            ? std::vector<size_t>{static_cast<size_t>(pre_gelu_out.size(0))}
                            : std::vector<size_t>{static_cast<size_t>(pre_gelu_out.size(0)),
                                                  static_cast<size_t>(pre_gelu_out.size(1))};
    auto pre_gelu_out_ = makeTransformerEngineTensor(pre_gelu_out.data_ptr(),
                                                     gelu_shape,
                                                     GetTransformerEngineDType(
                                                       pre_gelu_out.scalar_type()));

    if (_ubuf.element_size() == 1) {
      NVTE_CHECK(_ubuf_scale_inv_initialized, "Missing userbuffers FP8 inverse scale!");
    }
    std::vector<TensorWrapper> ubufs_;
    for (int i = 0; i < _num_ubuf_chunks; i++)
      ubufs_.push_back(makeTransformerEngineTensor(_ubufs[i].data_ptr(),
                                                   {static_cast<size_t>(_ubufs[i].size(0)),
                                                    static_cast<size_t>(_ubufs[i].size(1))},
                                                   _ubuf_dtype, D_amax_ptr, D_scale_ptr,
                                                   _ubuf_scale_inv_ptr));

    auto workspace_ = makeTransformerEngineTensor(workspace.data_ptr(),
                                                  {workspaceSize},
                                                  DType::kByte);

    at::cuda::CUDAStream stream_main = at::cuda::getDefaultCUDAStream();
    CommGemmOverlapP2P::split_gemm_overlap_rs(
      (cudaStream_t)stream_main, A_, transa, B_, transb, bias_,
      D_, pre_gelu_out_, ubufs_, workspace_,
      grad, accumulate, use_split_accumulator);
=======
  void split_overlap_rs(at::Tensor A, at::Tensor A_scale_inverse, int64_t A_fp8_tensor,
                        transformer_engine::DType A_type, bool transa, at::Tensor B,
                        at::Tensor B_scale_inverse, int64_t B_fp8_tensor,
                        transformer_engine::DType B_type, bool transb, at::Tensor D,
                        at::Tensor D_scale, transformer_engine::DType D_type, at::Tensor D_amax,
                        at::Tensor bias, transformer_engine::DType bias_type,
                        at::Tensor pre_gelu_out, bool grad, at::Tensor workspace,
                        size_t workspaceSize, bool accumulate, bool use_split_accumulator,
                        at::Tensor rs_output) {
    _ub_comm->use_ce = use_ce;
    _ub_comm->sms = sms;
    _ub_comm->cga_size = cga_size;
    int k = A.size(1);
    int n = B.size(0);

    // Get communication and GEMM input chunk sizes
    int n_chunk = n / _tp_size;
    const int comm_bytes = _ubufs[0].numel() * _ubufs[0].element_size();
    const int input_b_chunk_bytes = n_chunk * k * B.element_size();

    // Get input and workspace data pointers
    char *input_b_ptr = reinterpret_cast<char *>(B.data_ptr());
    char *workspace_ptr = reinterpret_cast<char *>(workspace.data_ptr());
    int workspace_size_chunk = workspaceSize / _stream_compute.size();

    if (A_scale_inverse.numel()) A_scale_inverse = A_scale_inverse[A_fp8_tensor];

    if (B_scale_inverse.numel()) B_scale_inverse = B_scale_inverse[B_fp8_tensor];

    // Catch up the main stream
    at::cuda::CUDAStream stream_main = at::cuda::getCurrentCUDAStream();
    CHECK_CUDA(cudaEventRecord(_start_compute, (cudaStream_t)stream_main));
    CHECK_CUDA(cudaStreamWaitEvent((cudaStream_t)_stream_send, _start_compute, 0));
    CHECK_CUDA(cudaStreamWaitEvent((cudaStream_t)_stream_recv, _start_compute, 0));
    for (size_t i = 0; i < _stream_compute.size(); i++) {
      CHECK_CUDA(cudaStreamWaitEvent((cudaStream_t)_stream_compute[i], _start_compute, 0));
    }

    // GEMM and send/recv chunks
    for (int i = 0; i < _tp_size; i++) {
      // GEMM chunk
      int input_b_chunk_id = (_tp_id + i + 1) % _tp_size;
      char *input_b_chunk_ptr = input_b_ptr + (input_b_chunk_id * input_b_chunk_bytes);
      torch::Tensor input_b_chunk = torch::from_blob(input_b_chunk_ptr, {n_chunk, k}, B.options());
      // Store the last GEMM chunk output to the recieve buffer.
      torch::Tensor workspace_chunk =
          torch::from_blob(workspace_ptr + (i % _stream_compute.size()) * workspace_size_chunk,
                           {workspace_size_chunk}, workspace.options());
      if (i == _tp_size - 1) {
        at::cuda::setCurrentCUDAStream(stream_main);
      } else {
        at::cuda::setCurrentCUDAStream(_stream_compute[i % _stream_compute.size()]);
      }
      te_gemm(A, A_scale_inverse, A_type, transa, input_b_chunk, B_scale_inverse, B_type, transb,
              _ubufs[i], D_scale, D_type, D_amax, bias, bias_type, pre_gelu_out, grad,
              workspace_chunk, workspace_size_chunk, accumulate, use_split_accumulator, _math_sms);

      if (i > 0) {
        // P2P communication chunk
        int send_offset = comm_bytes * (i - 1);
        int recv_offset = comm_bytes * (i - 1 + _tp_size);
        int send_rank = (_tp_id + i) % _tp_size + _rank_round_tp;
        int recv_rank = (_tp_size + _tp_id - i) % _tp_size + _rank_round_tp;
        CHECK_CUDA(cudaEventRecord(
            _start_comm, (cudaStream_t)_stream_compute[(i - 1) % _stream_compute.size()]));
        CHECK_CUDA(cudaStreamWaitEvent((cudaStream_t)_stream_send, _start_comm, 0));
        CHECK_CUDA(cudaStreamWaitEvent((cudaStream_t)_stream_recv, _start_comm, 0));
        userbuffers_send(_ub_reg, send_offset, _ub_reg, recv_offset, comm_bytes, _ub_comm,
                         send_rank, (cudaStream_t)_stream_send);
        userbuffers_recv(_ub_reg, send_offset, _ub_reg, recv_offset, comm_bytes, _ub_comm,
                         recv_rank, (cudaStream_t)_stream_recv);
      }
    }
    CHECK_CUDA(cudaEventRecord(_stop_recv, (cudaStream_t)_stream_recv));
    CHECK_CUDA(cudaStreamWaitEvent((cudaStream_t)stream_main, _stop_recv, 0));
>>>>>>> 9416519d

    // Reduce GEMM output chunks
    char *reduce_buf_ptr = reinterpret_cast<char *>(_ubufs[_tp_size - 1].data_ptr());
    if (_ubuf.element_size() == 1) {
      assert(rs_output.element_size() == 2);
      float *d_scale_inv_ptr = reinterpret_cast<float *>(_ubuf_scale_inv_ptr);
      char *rs_output_ptr = reinterpret_cast<char *>(rs_output.data_ptr());
      reduce_fp8_in_bf16_out<__nv_fp8_e4m3>(reduce_buf_ptr, rs_output_ptr, d_scale_inv_ptr,
                                            _tp_size, _ubufs[0].numel(), (cudaStream_t)stream_main);
    } else {
      torch::Tensor reduce_buf = torch::from_blob(
<<<<<<< HEAD
        reduce_buf_ptr, {_tp_size, _ubufs[0].size(0), _ubufs[0].size(1)}, _ubuf.options());
      rs_output = torch::sum_out(rs_output, reduce_buf, 0);
    }
    for (size_t i = 0; i < _stream_compute.size(); i++) {
      NVTE_CHECK_CUDA(
          cudaEventRecord(_stop_compute, _stream_compute[i]));
      NVTE_CHECK_CUDA(cudaStreamWaitEvent((cudaStream_t)stream_main, _stop_compute, 0));
=======
          reduce_buf_ptr, {_tp_size, _ubufs[0].size(0), _ubufs[0].size(1)}, _ubuf.options());
      torch::sum_out(rs_output, reduce_buf, 0);
    }
    for (size_t i = 0; i < _stream_compute.size(); i++) {
      CHECK_CUDA(cudaEventRecord(_stop_compute, (cudaStream_t)_stream_compute[i]));
      CHECK_CUDA(cudaStreamWaitEvent((cudaStream_t)stream_main, _stop_compute, 0));
>>>>>>> 9416519d
    }

    NVTE_CHECK_CUDA(cudaEventRecord(_stop_send, _stream_send));
    NVTE_CHECK_CUDA(cudaStreamWaitEvent((cudaStream_t)stream_main, _stop_send, 0));
  }  // UbufP2PCommOverlap::split_overlap_rs


  /*
  ** Helper function to copy input to _ubuf or _ubufs chunks.
  */
  void copy_input_to_ubuf(torch::Tensor input, bool chunk) {
    at::cuda::CUDAStream stream_main = at::cuda::getCurrentCUDAStream();
    if (chunk) {
      // Copy input to the target ubuf chunk by rank offset
      if (input.numel() != _ubufs[0].numel() || input.element_size() != _ubufs[0].element_size()) {
        NVTE_ERROR("input and ubuf size do not match!");
      }
      NVTE_CHECK_CUDA(cudaMemcpyAsync(_ubufs[_tp_id].data_ptr(), input.data_ptr(),
                                      input.numel() * input.element_size(),
                                      cudaMemcpyDeviceToDevice, (cudaStream_t)stream_main));
    } else {
      if (input.numel() != _ubuf.numel() || input.element_size() != _ubuf.element_size()) {
        NVTE_ERROR("input and ubuf size do not match!");
      }
      NVTE_CHECK_CUDA(cudaMemcpyAsync(_ubuf.data_ptr(), input.data_ptr(),
                                      input.numel() * input.element_size(),
                                      cudaMemcpyDeviceToDevice, (cudaStream_t)stream_main));
    }
  }

  /*
  ** Helper function to export _ubuf output.
  */
  torch::Tensor get_ubuf_output(NVTE_Comm_Overlap_Type comm_type) {
    char *ubuf_wt_ptr = reinterpret_cast<char *>(_ubuf.data_ptr());
<<<<<<< HEAD
    int output_c_dim0 = _ubuf.size(0);
    if (comm_type == NVTE_Comm_Overlap_Type::REDUCE_SCATTER) {
      ubuf_wt_ptr += (_ubuf.numel() * _ubuf.element_size() / _tp_size) * _self_chunk_id;
      output_c_dim0 /= _tp_size;
    }
    auto output_tensor = torch::from_blob(ubuf_wt_ptr, {output_c_dim0, _ubuf.size(1)},
                                          _ubuf.options());
    return output_tensor;
=======
    COMM_TYPE _comm_type = static_cast<COMM_TYPE>(comm_type);
    if (_comm_type != COMM_TYPE::AG && _comm_type != COMM_TYPE::RS) NVTE_ERROR("Invalid comm_type");
    if (_comm_type == COMM_TYPE::RS)
      ubuf_wt_ptr += _ubuf.numel() / _tp_size * _self_chunk_id * _ubuf.element_size();
    int output_c_dim0 = (_comm_type == COMM_TYPE::AG) ? _ubuf.size(0) : _ubuf.size(0) / _tp_size;
    int output_c_dim1 = _ubuf.size(1);
    return torch::from_blob(ubuf_wt_ptr, {output_c_dim0, output_c_dim1}, _ubuf.options());
>>>>>>> 9416519d
  }

  /*
  ** Helper function to set the inverse Fp8 scale for the _ubuf tensor.
  */
  void set_ubuf_scale_inv(const torch::Tensor &scale_inv) {
    _ubuf_scale_inv_ptr = scale_inv.data_ptr();
    _ubuf_scale_inv_initialized = true;
  }

  bool is_fp8_ubuf() { return (_ubuf.element_size() == 1); }
};  // UbufP2PCommOverlap

<<<<<<< HEAD
}  // namespace userbuffers

}  // namespace transformer_engine

#endif  // TRANSFORMER_ENGINE_PYTORCH_COMM_GEMM_OVERLAP_H_
=======
}  // namespace ubuf

#endif  // TRANSFORMER_ENGINE_PYTORCH_CSRC_COMM_GEMM_OVERLAP_H_
>>>>>>> 9416519d
<|MERGE_RESOLUTION|>--- conflicted
+++ resolved
@@ -4,7 +4,6 @@
  * See LICENSE for license information.
  ************************************************************************/
 
-<<<<<<< HEAD
 #ifndef TRANSFORMER_ENGINE_PYTORCH_COMM_GEMM_OVERLAP_H_
 #define TRANSFORMER_ENGINE_PYTORCH_COMM_GEMM_OVERLAP_H_
 
@@ -20,21 +19,10 @@
 #else
 #include <cuda_fp16.h>
 #endif
-=======
-#ifndef TRANSFORMER_ENGINE_PYTORCH_CSRC_COMM_GEMM_OVERLAP_H_
-#define TRANSFORMER_ENGINE_PYTORCH_CSRC_COMM_GEMM_OVERLAP_H_
->>>>>>> 9416519d
 
 #include <ATen/ATen.h>
 #include <ATen/cuda/CUDAContext.h>
 #include <c10/cuda/CUDAGuard.h>
-<<<<<<< HEAD
-=======
-#include <cuda.h>
-#include <cuda_fp8.h>
-#include <stdio.h>
-#include <stdlib.h>
->>>>>>> 9416519d
 #include <torch/cuda.h>
 #include <torch/custom_class.h>
 #include <torch/extension.h>
@@ -43,191 +31,43 @@
 #include "transformer_engine/transformer_engine.h"
 #include "common/util/logging.h"
 #include "common/util/system.h"
-<<<<<<< HEAD
 #include "common/userbuffers/comm_gemm_overlap.h"
 #include "common/userbuffers/userbuffers.h"
 
 #include "common.h"
-=======
-#include "extensions.h"
-#include "userbuffers/userbuffers.h"
->>>>>>> 9416519d
 
 #define HALF_BYTES 2
 #define UB_MAX_SM 32
 
-<<<<<<< HEAD
 using namespace torch::indexing;
-=======
-#define CHECK_CUDA(call)                                                                     \
-  do {                                                                                       \
-    cudaError_t status_ = call;                                                              \
-    if (status_ != cudaSuccess) {                                                            \
-      fprintf(stderr, "CUDA Error at line %d: %s\n", __LINE__, cudaGetErrorString(status_)); \
-      exit(1);                                                                               \
-    }                                                                                        \
-  } while (0)
-
-using namespace torch::indexing;
-namespace ubuf {
+
+namespace transformer_engine {
+
+namespace comm_gemm_overlap {
 
 /*
 ** Static container for Python callbacks to torch.distributed collectives
 */
-static struct TorchCallbacks : torch::CustomClassHolder {
+static struct TorchDistributedCallbacks : torch::CustomClassHolder {
   bool initialized{false};
   std::unordered_map<void *, at::Tensor> gathered_tensors;
   std::function<at::Tensor(at::Tensor &, const std::string &)> allgather;
   std::function<void(const std::string &)> barrier;
   std::function<void(at::Tensor &)> free;
-} torch_callbacks;
-
-/*
-** Helper function for setting Python callbacks to torch.distributed collectives.
-*/
-void set_ubuf_bootstrap_callbacks(
-    std::function<at::Tensor(at::Tensor &, const std::string &)> allgather,
-    std::function<void(const std::string &)> barrier, std::function<void(at::Tensor &)> free) {
-  torch_callbacks.allgather = allgather;
-  torch_callbacks.barrier = barrier;
-  torch_callbacks.free = free;
-  torch_callbacks.initialized = true;
-}
-
-/*
-** Python callback for globaldata = torch.distributed.all_gather(localdata, tp_group).
-** This *creates* a new tensor, which Userbuffers later frees with a separate callback.
-*/
-void ub_alloc_copy_allgather(void **globaldata, void *localdata, size_t localbytes, char *group) {
-  assert(torch_callbacks.initialized);
-  auto localtensor =
-      torch::from_blob(localdata, {static_cast<int64_t>(localbytes / sizeof(uint8_t))},
-                       at::device(torch::kCPU).dtype(torch::kUInt8));
-  auto globaltensor = torch_callbacks.allgather(localtensor, group);
-  *globaldata = globaltensor.data_ptr();
-  torch_callbacks.gathered_tensors[*globaldata] = globaltensor;
-}
-
-/*
-** Python callback for torch.distributed.barrier(tp_group).
-*/
-void ub_barrier(char *group) {
-  assert(torch_callbacks.initialized);
-  torch_callbacks.barrier(group);
-}
-
-/*
-** Python callback for freeing up tensors created in the ub_alloc_copy_allgather(...) callback.
-*/
-void ub_free(void *ptr) {
-  assert(torch_callbacks.initialized);
-  auto i = torch_callbacks.gathered_tensors.find(ptr);
-  if (i == torch_callbacks.gathered_tensors.end()) return;
-  auto tensor = std::move(i->second);
-  torch_callbacks.gathered_tensors.erase(i);
-  torch_callbacks.free(tensor);
-}
-
-enum class COMM_TYPE { RS = 0, AG = 1 };
-
-enum class UBOverlapAlgo {
-  BULK_OVERLAP_AG = 0,
-  BULK_OVERLAP_RS = 1,
-  SPLIT_PIPELINED_AG_P2P = 2,
-  SPLIT_PIPELINED_RS = 3,
-  SPLIT_PIPELINED_RS_P2P = 4,
-  ATOMIC_GEMM_RS = 5,
-  ATOMIC_GEMM_AG_P2P = 6,
-  ATOMIC_GEMM_RS_P2P = 7
-};
-
-struct UbufBase {
-  static inline communicator *_ub_comm{nullptr};
-  static inline bool comm_created{false};
-};
-struct UbufCommOverlap : torch::CustomClassHolder, UbufBase {
-  int _tp_id;
-  int _tp_size;
-  int _num_splits;
-  int _math_sms;
-  int _ub_reg;
-  void *_ubuf_ptr;
-  torch::Tensor _ubuf;
-  torch::Tensor output_tensor;
-  torch::Tensor _ubuf_scale_inv;
-  bool _ubuf_scale_inv_initialized;
-  torch::Tensor counter;
-  torch::Tensor _empty_tensor;
-  at::cuda::CUDAStream _stream_comm = at::cuda::getStreamFromPool(true);
-  std::vector<at::cuda::CUDAStream> _stream_compute;
-  cudaEvent_t _start_compute, _stop_compute, _start_d2dcopy, _start_comm, _stop_comm;
-  int comm_sms;
-  int cga_size;
-  int use_ce;
-  bool _atomic_gemm;
-
-  UbufCommOverlap(torch::Tensor sample, int rank, int world_size, int tp_rank, int tp_size,
-                  int num_comm_sm, int comm_cga_size, int num_splits, bool set_sm_margin,
-                  int num_max_streams, bool atomic_gemm, torch::Tensor empty_tensor) {
-    // Initialize userbuf communicator
-    if (!comm_created) {
-      if (rank == 0) {
-        printf("!!! [UB] Create UbufCommOverlap Communicator\n");
-      }
-      if (transformer_engine::getenv<bool>("UB_MPI_BOOTSTRAP")) {
-        create_communicator_grouped2_mpi(&_ub_comm, 1, 1, tp_size, 1);
-      } else {
-        create_communicator_grouped2(&_ub_comm, rank, world_size, tp_rank, tp_size, 1, 1,
-                                     &ub_alloc_copy_allgather, &ub_barrier, &ub_free, 1, 1, tp_size,
-                                     1);
-      }
-      comm_created = true;
-    }
-    use_ce = 0;
-    comm_sms = num_comm_sm;
-    cga_size = comm_cga_size;
-    _empty_tensor = empty_tensor;
-
-    // Allocate and register extra userbuffers
-    int ubuf_bytes = sample.numel() * sample.element_size();
-    _ub_reg = register_user_buffer_collective(reinterpret_cast<void **>(&_ubuf_ptr), ubuf_bytes,
-                                              _ub_comm, true);
-    if (rank == 0) {
-      printf("!!! [UB] Register UBuf %d\n", _ub_reg);
-    }
-    _ubuf = torch::from_blob(_ubuf_ptr, {sample.size(0), sample.size(1)}, sample.options());
->>>>>>> 9416519d
-
-namespace transformer_engine {
-
-namespace comm_gemm_overlap {
-
-/*
-** Static container for Python callbacks to torch.distributed collectives
-*/
-static struct TorchCollectiveCallbacks : torch::CustomClassHolder {
-  bool initialized{false};
-  std::unordered_map<void *, at::Tensor> gathered_tensors;
-  std::function<at::Tensor(at::Tensor&, const std::string &)> allgather;
-  std::function<at::Tensor(at::Tensor &, int, const std::string &)> bcast;
-  std::function<void(const std::string &)> barrier;
-  std::function<void(at::Tensor &)> free;
-} torch_callbacks;
+} torch_dist_callbacks;
 
 /*
 ** Helper function for setting Python callbacks to torch.distributed collectives.
 */
 void set_bootstrap_callbacks(
   std::function<at::Tensor(at::Tensor&, const std::string &)> allgather,
-  std::function<at::Tensor(at::Tensor &, int, const std::string &)> bcast,
   std::function<void(const std::string &)> barrier,
   std::function<void(at::Tensor &)> free
 ) {
-  torch_callbacks.allgather = allgather;
-  torch_callbacks.bcast = bcast;
-  torch_callbacks.barrier = barrier;
-  torch_callbacks.free = free;
-  torch_callbacks.initialized = true;
+  torch_dist_callbacks.allgather = allgather;
+  torch_dist_callbacks.barrier = barrier;
+  torch_dist_callbacks.free = free;
+  torch_dist_callbacks.initialized = true;
 }
 
 /*
@@ -235,51 +75,39 @@
 ** This *creates* a new tensor, which Userbuffers later frees with a separate callback.
 */
 void torch_alloc_copy_allgather(void **globaldata, void *localdata, size_t localbytes, char *group) {
-  assert(torch_callbacks.initialized);
-  auto localtensor = torch::from_blob(
-    localdata, {static_cast<int64_t>(localbytes / sizeof(uint8_t))},
-    at::device(torch::kCPU).dtype(torch::kUInt8));
-  auto globaltensor = torch_callbacks.allgather(localtensor, group);
+  NVTE_CHECK(
+    torch_dist_callbacks.initialized,
+    "tex.set_bootstrap_callbacks() must be called before initializing overlap communciator.");
+  auto localtensor =
+      torch::from_blob(localdata, {static_cast<int64_t>(localbytes / sizeof(uint8_t))},
+                       at::device(torch::kCPU).dtype(torch::kUInt8));
+  auto globaltensor = torch_dist_callbacks.allgather(localtensor, group);
   *globaldata = globaltensor.data_ptr();
-  torch_callbacks.gathered_tensors[*globaldata] = globaltensor;
-}
-
-/*
-** Python callback for torch.distributed.broadcast(data, src, tp_group).
-** If broadcast is via NCCL, casting the datatensor to CUDA device and back to host CPU will
-** create a new tensor and leave the original data pointer dangling. In this case, we copy the
-** broadcasted data from the new tensor into the original data pointer and leave the new tensor
-** to be garbage collected in Python.
-*/
-void torch_bcast(void *data, size_t bytes, int src, char *group) {
-  assert(torch_callbacks.initialized);
-  auto datatensor = torch::from_blob(
-    data, {static_cast<int64_t>(bytes / sizeof(uint8_t))},
-    at::device(torch::kCPU).dtype(torch::kUInt8));
-  datatensor = torch_callbacks.bcast(datatensor, src, group);
-  if (datatensor.data_ptr() != data)
-    memcpy(data, datatensor.data_ptr(), bytes);
+  torch_dist_callbacks.gathered_tensors[*globaldata] = globaltensor;
 }
 
 /*
 ** Python callback for torch.distributed.barrier(tp_group).
 */
 void torch_barrier(char *group) {
-  assert(torch_callbacks.initialized);
-  torch_callbacks.barrier(group);
+  NVTE_CHECK(
+    torch_dist_callbacks.initialized,
+    "tex.set_bootstrap_callbacks() must be called before initializing overlap communciator.");
+  torch_dist_callbacks.barrier(group);
 }
 
 /*
-** Python callback for freeing up tensors created in the torch_alloc_copy_allgather(...) callback.
+** Python callback for freeing up tensors created in the ub_alloc_copy_allgather(...) callback.
 */
 void torch_free(void *ptr) {
-  assert(torch_callbacks.initialized);
-  auto i = torch_callbacks.gathered_tensors.find(ptr);
-  if (i == torch_callbacks.gathered_tensors.end())
-    return;
+  NVTE_CHECK(
+    torch_dist_callbacks.initialized,
+    "tex.set_bootstrap_callbacks() must be called before initializing overlap communciator.");
+  auto i = torch_dist_callbacks.gathered_tensors.find(ptr);
+  if (i == torch_dist_callbacks.gathered_tensors.end()) return;
   auto tensor = std::move(i->second);
-  torch_callbacks.gathered_tensors.erase(i);
-  torch_callbacks.free(tensor);
+  torch_dist_callbacks.gathered_tensors.erase(i);
+  torch_dist_callbacks.free(tensor);
 }
 
 struct PYBIND11_EXPORT UbufCommOverlap : torch::CustomClassHolder, CommGemmOverlap {
@@ -290,20 +118,17 @@
   void *_ubuf_scale_inv_ptr;
   bool _ubuf_scale_inv_initialized{false};
 
-  UbufCommOverlap(
-    torch::Tensor sample, int world_rank, int world_size, int tp_rank, int tp_size,
-    int num_splits, int num_max_streams, int cga_size, int num_comm_sm,
-    bool set_sm_margin, bool use_ce, bool atomic_gemm)
-  : CommGemmOverlap(world_rank, world_size, tp_rank, tp_size, 0, 1,
-                    num_splits, num_max_streams, cga_size, num_comm_sm,
-                    set_sm_margin, use_ce, atomic_gemm,
-                    &torch_alloc_copy_allgather, &torch_bcast, &torch_barrier, &torch_free) {
+  UbufCommOverlap(torch::Tensor sample, int world_rank, int world_size, int tp_rank, int tp_size,
+                  int num_splits, int num_max_streams, int cga_size, int num_comm_sm,
+                  bool set_sm_margin, bool use_ce, bool atomic_gemm)
+  : CommGemmOverlap(world_rank, world_size, tp_rank, tp_size, 0, 1, num_splits, num_max_streams,
+                    cga_size, num_comm_sm, set_sm_margin, use_ce, atomic_gemm,
+                    &torch_alloc_copy_allgather, &torch_barrier, &torch_free) {
     _ubuf_bytes = sample.numel() * sample.element_size();
     _ubuf_dtype = (sample.element_size() == 1) ? DType::kFloat8E4M3
                                                : GetTransformerEngineDType(sample.scalar_type());
-
     void *ubuf_ptr;
-    if (transformer_engine::getenv<bool>("UB_SKIPMC")) {
+    if (getenv<bool>("UB_SKIPMC")) {
       // Multicast is disabled so we have to pre-allocate the buffer here.
       _ubuf = torch::empty({sample.size(0), sample.size(1)}, sample.options());
       ubuf_ptr = _ubuf.data_ptr();
@@ -326,16 +151,12 @@
   ** This function assumes the communication input is pre-copied to _ubuf.
   */
   std::vector<at::Tensor> bulk_overlap(
-<<<<<<< HEAD
-    at::Tensor A, at::Tensor A_scale_inverse, int64_t A_fp8_tensor,
-    transformer_engine::DType A_type, bool transa,
-    at::Tensor B, at::Tensor B_scale_inverse, int64_t B_fp8_tensor,
-    transformer_engine::DType B_type, bool transb,
-    at::Tensor D, at::Tensor D_scale, transformer_engine::DType D_type, at::Tensor D_amax,
-    at::Tensor bias, transformer_engine::DType bias_type, at::Tensor pre_gelu_out, bool grad,
-    at::Tensor workspace, size_t workspaceSize, bool accumulate, bool use_split_accumulator,
-    NVTE_Comm_Overlap_Type comm_type, at::Tensor rs_output
-  ) {
+      at::Tensor A, at::Tensor A_scale_inverse, int64_t A_fp8_tensor, DType A_type, bool transa,
+      at::Tensor B, at::Tensor B_scale_inverse, int64_t B_fp8_tensor, DType B_type, bool transb,
+      at::Tensor D, at::Tensor D_scale, DType D_type, at::Tensor D_amax, at::Tensor bias,
+      DType bias_type, at::Tensor pre_gelu_out, bool grad, at::Tensor workspace,
+      size_t workspaceSize, bool accumulate, bool use_split_accumulator,
+      NVTE_Comm_Overlap_Type comm_type, at::Tensor rs_output) {
     if (_ubuf.element_size() == 1) {
       NVTE_CHECK(_ubuf_scale_inv_initialized, "Missing userbuffers FP8 inverse scale!");
     }
@@ -395,65 +216,6 @@
     CommGemmOverlap::bulk_gemm_overlap((cudaStream_t)stream_main, A_, transa, B_, transb, bias_,
                                        D_, pre_gelu_out_, ubuf_, rs_out_, workspace_,
                                        grad, accumulate, use_split_accumulator, comm_type);
-=======
-      at::Tensor A, at::Tensor A_scale_inverse, int64_t A_fp8_tensor,
-      transformer_engine::DType A_type, bool transa, at::Tensor B, at::Tensor B_scale_inverse,
-      int64_t B_fp8_tensor, transformer_engine::DType B_type, bool transb, at::Tensor D,
-      at::Tensor D_scale, transformer_engine::DType D_type, at::Tensor D_amax, at::Tensor bias,
-      transformer_engine::DType bias_type, at::Tensor pre_gelu_out, bool grad, at::Tensor workspace,
-      size_t workspaceSize, bool accumulate, bool use_split_accumulator, int comm_type,
-      at::Tensor rs_output) {
-    _ub_comm->use_ce = use_ce;
-    _ub_comm->sms = comm_sms;
-    _ub_comm->cga_size = cga_size;
-    // Get the current userbuf offset
-    char *ubuf_wt_ptr = reinterpret_cast<char *>(_ubuf.data_ptr());
-    int comm_elements = (_ubuf.numel() / 2) * _ubuf.element_size();  // UBUF uses 2Byte element size
-    COMM_TYPE _comm_type = static_cast<COMM_TYPE>(comm_type);
-    if (_comm_type == COMM_TYPE::RS) {
-      ubuf_wt_ptr += _ubuf.numel() / _tp_size * _tp_id * _ubuf.element_size();
-    }
-
-    // Catch up the default torch stream
-    at::cuda::CUDAStream stream_main = at::cuda::getCurrentCUDAStream();
-    CHECK_CUDA(cudaEventRecord(_start_comm, (cudaStream_t)stream_main));
-    CHECK_CUDA(cudaStreamWaitEvent((cudaStream_t)_stream_comm, _start_comm, 0));
-
-    // Communication: AG and RS
-    if (_comm_type == COMM_TYPE::AG) {
-      allgather2_userbuff_inplace(_ub_reg, 0, comm_elements, _ub_comm, (cudaStream_t)_stream_comm);
-    } else if (_comm_type == COMM_TYPE::RS) {
-      if (_ubuf.element_size() == 1) {
-        assert(_ubuf_scale_inv_initialized);
-        comm_elements *= 2;
-        float *scale_inv_ptr = reinterpret_cast<float *>(_ubuf_scale_inv.data_ptr());
-        assert(rs_output.numel() == _ubuf.numel() / _tp_size);
-        assert(rs_output.size(0) == _ubuf.size(0) / _tp_size);
-        assert(rs_output.element_size() == 2);
-        char *rs_output_ptr = reinterpret_cast<char *>(rs_output.data_ptr());
-        reducescatter2_userbuff_fp8<__nv_fp8_e5m2>(rs_output_ptr, scale_inv_ptr, _ub_reg, 0,
-                                                   comm_elements, _ub_comm,
-                                                   (cudaStream_t)_stream_comm);
-      } else {
-        reducescatter2_userbuff_inplace(_ub_reg, 0, comm_elements, _ub_comm,
-                                        (cudaStream_t)_stream_comm);
-      }
-    } else {
-      NVTE_ERROR("Not supported communication type.");
-    }
-
-    if (A_scale_inverse.numel()) A_scale_inverse = A_scale_inverse[A_fp8_tensor];
-
-    if (B_scale_inverse.numel()) B_scale_inverse = B_scale_inverse[B_fp8_tensor];
-
-    assert(pre_gelu_out.numel() == 0);
-    te_gemm(A, A_scale_inverse, A_type, transa, B, B_scale_inverse, B_type, transb, D, D_scale,
-            D_type, D_amax, bias, bias_type, pre_gelu_out, grad, workspace, workspaceSize,
-            accumulate, use_split_accumulator, _math_sms);
-
-    CHECK_CUDA(cudaEventRecord(_stop_comm, (cudaStream_t)_stream_comm));
-    CHECK_CUDA(cudaStreamWaitEvent((cudaStream_t)stream_main, _stop_comm, 0));
->>>>>>> 9416519d
 
     // Generate output tensor from userbuf data pointer
     char *ubuf_wt_ptr = reinterpret_cast<char *>(_ubuf.data_ptr());
@@ -472,112 +234,14 @@
   /*
   ** Atomic GEMM + Split Reduce-Scatter
   */
-<<<<<<< HEAD
   void atomic_gemm_overlap_rs(
-    at::Tensor A, at::Tensor A_scale_inverse, int64_t A_fp8_tensor,
-    transformer_engine::DType A_type, bool transa,
-    at::Tensor B, at::Tensor B_scale_inverse, int64_t B_fp8_tensor,
-    transformer_engine::DType B_type, bool transb,
-    at::Tensor D, at::Tensor D_scale, transformer_engine::DType D_type, at::Tensor D_amax,
-    at::Tensor bias, transformer_engine::DType bias_type, at::Tensor pre_gelu_out, bool grad,
-    at::Tensor workspace, size_t workspaceSize, bool accumulate, bool use_split_accumulator,
-    bool gemm_overlap, at::Tensor rs_output
-  ) {
+    at::Tensor A, at::Tensor A_scale_inverse, int64_t A_fp8_tensor, DType A_type, bool transa,
+    at::Tensor B, at::Tensor B_scale_inverse, int64_t B_fp8_tensor, DType B_type, bool transb,
+    at::Tensor D, at::Tensor D_scale, DType D_type, at::Tensor D_amax, at::Tensor bias,
+    DType bias_type, at::Tensor pre_gelu_out, bool grad, at::Tensor workspace, size_t workspaceSize,
+    bool accumulate, bool use_split_accumulator, bool gemm_overlap, at::Tensor rs_output) {
     if (_ubuf.element_size() == 1) {
       NVTE_CHECK(_ubuf_scale_inv_initialized, "Missing userbuffers FP8 inverse scale!");
-=======
-  void atomic_gemm_overlap_rs(at::Tensor A, at::Tensor A_scale_inverse, int64_t A_fp8_tensor,
-                              transformer_engine::DType A_type, bool transa, at::Tensor B,
-                              at::Tensor B_scale_inverse, int64_t B_fp8_tensor,
-                              transformer_engine::DType B_type, bool transb, at::Tensor D,
-                              at::Tensor D_scale, transformer_engine::DType D_type,
-                              at::Tensor D_amax, at::Tensor bias,
-                              transformer_engine::DType bias_type, at::Tensor pre_gelu_out,
-                              bool grad, at::Tensor workspace, size_t workspaceSize,
-                              bool accumulate, bool use_split_accumulator, bool gemm_overlap,
-                              at::Tensor rs_output) {
-    _ub_comm->use_ce = use_ce;
-    _ub_comm->sms = comm_sms;
-    _ub_comm->cga_size = cga_size;
-    // Get GEMM dimensions
-    int m = A.size(0);
-    int k = A.size(1);
-    int n = B.size(0);
-    int m_chunk = m / _num_splits;
-    int workspace_size_chunk = workspaceSize / _stream_compute.size();
-
-    // Get input, output, and workspace data pointers
-    char *input_a_chunk_ptr = reinterpret_cast<char *>(A.data_ptr());
-    char *output_buf_chunk_ptr = reinterpret_cast<char *>(_ubuf.data_ptr());
-    char *workspace_ptr = reinterpret_cast<char *>(workspace.data_ptr());
-    int *counter_ptr = reinterpret_cast<int *>(counter.data_ptr());
-    char *rs_output_ptr = reinterpret_cast<char *>(rs_output.data_ptr());
-    int ori_sms = _ub_comm->sms;
-
-    // Catch up the default torch stream
-    at::cuda::CUDAStream stream_main = at::cuda::getCurrentCUDAStream();
-    CHECK_CUDA(cudaEventRecord(_start_compute, stream_main));
-    CHECK_CUDA(cudaStreamWaitEvent((cudaStream_t)_stream_compute[0], _start_compute, 0));
-    CHECK_CUDA(cudaStreamWaitEvent((cudaStream_t)_stream_comm, _start_compute, 0));
-
-    if (A_scale_inverse.numel()) A_scale_inverse = A_scale_inverse[A_fp8_tensor];
-
-    if (B_scale_inverse.numel()) B_scale_inverse = B_scale_inverse[B_fp8_tensor];
-
-    assert(pre_gelu_out.numel() == 0);
-
-    torch::Tensor input_a = torch::from_blob(input_a_chunk_ptr, {m, k}, A.options());
-    torch::Tensor output_d = torch::from_blob(output_buf_chunk_ptr, {n, m}, _ubuf.options());
-    //    torch::zeros({n, m}, _ubuf.options());
-    torch::Tensor workspace_chunk =
-        torch::from_blob(workspace_ptr, {workspace_size_chunk}, workspace.options());
-    at::cuda::setCurrentCUDAStream(_stream_compute[0]);
-    te_atomic_gemm(input_a, A_scale_inverse, A_type, transa, B, B_scale_inverse, B_type, transb,
-                   output_d, D_scale, D_type, D_amax, bias, bias_type, pre_gelu_out, grad,
-                   workspace_chunk, workspace_size_chunk, accumulate, use_split_accumulator,
-                   _math_sms, _num_splits /*m_split*/, 0 /*n_split*/, true /*gemm_producer*/,
-                   counter);
-    for (int i = 0; i < _num_splits; i++) {
-      const char *env_p = std::getenv("NVTE_RS_STRIDED_ATOMIC");
-      if (env_p != nullptr && env_p[0] == '1') {
-        if (i == _num_splits - 1) {
-          _ub_comm->sms = UB_MAX_SM;
-        }
-        if (_ubuf.element_size() == 1) {
-          assert(_ubuf_scale_inv_initialized);
-          float *d_scale_inv_ptr = reinterpret_cast<float *>(_ubuf_scale_inv.data_ptr());
-          reducescatter2_userbuff_strided_atomic_fp8<__nv_fp8_e4m3>(
-              rs_output_ptr, d_scale_inv_ptr, _ub_reg, i * m_chunk, m_chunk, n, m, m, _num_splits,
-              &counter_ptr[i], _ub_comm, (cudaStream_t)_stream_comm);
-        } else {
-          reducescatter2_userbuff_strided_atomic(rs_output_ptr, _ub_reg, i * m_chunk, m_chunk, n, m,
-                                                 _num_splits, &counter_ptr[i], _ub_comm,
-                                                 (cudaStream_t)_stream_comm);
-        }
-      } else if (env_p != nullptr && env_p[0] == '2') {
-        if (_ubuf.element_size() == 1) {
-          assert(_ubuf_scale_inv_initialized);
-          float *d_scale_inv_ptr = reinterpret_cast<float *>(_ubuf_scale_inv.data_ptr());
-          reducescatter2_userbuff_strided_multiatomic_fp8<__nv_fp8_e4m3>(
-              rs_output_ptr, d_scale_inv_ptr, _ub_reg, m_chunk, m_chunk, n, m, m, _num_splits,
-              counter_ptr, _ub_comm, (cudaStream_t)_stream_comm);
-        } else {
-          reducescatter2_userbuff_strided_multiatomic(rs_output_ptr, _ub_reg, m_chunk, m_chunk, n,
-                                                      m, _num_splits, counter_ptr, _ub_comm,
-                                                      (cudaStream_t)_stream_comm);
-        }
-        break;
-      } else {
-        consumer(counter_ptr, i, (cudaStream_t)_stream_comm);
-        //        if (i == _num_splits-1) {
-        //           _ub_comm->sms = UB_MAX_SM;
-        //        }
-        reducescatter2_userbuff_strided(rs_output_ptr, _ub_reg, i * m_chunk, m_chunk, n, m,
-                                        _ub_comm, (cudaStream_t)_stream_comm);
-      }
-
-      rs_output_ptr += m_chunk * rs_output.element_size();
->>>>>>> 9416519d
     }
     auto ubuf_ = makeTransformerEngineTensor(_ubuf.data_ptr(),
                                              {static_cast<size_t>(_ubuf.size(0)),
@@ -645,17 +309,12 @@
   /*
   ** Pipelined GEMM + Split Reduce-Scatter
   */
-<<<<<<< HEAD
   void split_overlap_rs(
-    at::Tensor A, at::Tensor A_scale_inverse, int64_t A_fp8_tensor,
-    transformer_engine::DType A_type, bool transa,
-    at::Tensor B, at::Tensor B_scale_inverse, int64_t B_fp8_tensor,
-    transformer_engine::DType B_type, bool transb,
-    at::Tensor D, at::Tensor D_scale, transformer_engine::DType D_type, at::Tensor D_amax,
-    at::Tensor bias, transformer_engine::DType bias_type, at::Tensor pre_gelu_out, bool grad,
-    at::Tensor workspace, size_t workspaceSize, bool accumulate, bool use_split_accumulator,
-    bool gemm_overlap, at::Tensor rs_output
-  ) {
+    at::Tensor A, at::Tensor A_scale_inverse, int64_t A_fp8_tensor, DType A_type, bool transa,
+    at::Tensor B, at::Tensor B_scale_inverse, int64_t B_fp8_tensor, DType B_type, bool transb,
+    at::Tensor D, at::Tensor D_scale, DType D_type, at::Tensor D_amax, at::Tensor bias,
+    DType bias_type, at::Tensor pre_gelu_out, bool grad, at::Tensor workspace, size_t workspaceSize,
+    bool accumulate, bool use_split_accumulator, bool gemm_overlap, at::Tensor rs_output ) {
     void *A_scale_inv_ptr = nullptr;
     if (A_scale_inverse.numel()) A_scale_inv_ptr = A_scale_inverse[A_fp8_tensor].data_ptr();
     auto A_ = makeTransformerEngineTensor(A.data_ptr(),
@@ -717,164 +376,6 @@
       D_, pre_gelu_out_, ubuf_, rs_out_, workspace_,
       grad, accumulate, use_split_accumulator, gemm_overlap);
   }  // UbufCommOverlap::split_overlap_rs
-=======
-  void split_overlap_rs(at::Tensor A, at::Tensor A_scale_inverse, int64_t A_fp8_tensor,
-                        transformer_engine::DType A_type, bool transa, at::Tensor B,
-                        at::Tensor B_scale_inverse, int64_t B_fp8_tensor,
-                        transformer_engine::DType B_type, bool transb, at::Tensor D,
-                        at::Tensor D_scale, transformer_engine::DType D_type, at::Tensor D_amax,
-                        at::Tensor bias, transformer_engine::DType bias_type,
-                        at::Tensor pre_gelu_out, bool grad, at::Tensor workspace,
-                        size_t workspaceSize, bool accumulate, bool use_split_accumulator,
-                        bool gemm_overlap, at::Tensor rs_output) {
-    // Get GEMM dimensions
-    _ub_comm->use_ce = use_ce;
-    _ub_comm->sms = comm_sms;
-    _ub_comm->cga_size = cga_size;
-    int m = A.size(0);
-    int k = A.size(1);
-    int n = B.size(0);
-    int m_chunk = m / _num_splits;
-    int input_a_chunk_size = m_chunk * k;
-    int output_chunk_size = n * m_chunk;
-    int workspace_size_chunk = workspaceSize / _stream_compute.size();
-
-    // Get input, output, and workspace data pointers
-    char *input_a_chunk_ptr = reinterpret_cast<char *>(A.data_ptr());
-    char *output_buf_chunk_ptr = reinterpret_cast<char *>(_ubuf.data_ptr());
-    char *workspace_ptr = reinterpret_cast<char *>(workspace.data_ptr());
-
-    char *rs_output_ptr = reinterpret_cast<char *>(rs_output.data_ptr());
-    int ori_sms = _ub_comm->sms;
-
-    // Catch up the default torch stream
-    at::cuda::CUDAStream stream_main = at::cuda::getCurrentCUDAStream();
-    CHECK_CUDA(cudaEventRecord(_start_compute, stream_main));
-    for (size_t i = 0; i < _stream_compute.size(); i++) {
-      CHECK_CUDA(cudaStreamWaitEvent((cudaStream_t)_stream_compute[i], _start_compute, 0));
-    }
-    CHECK_CUDA(cudaStreamWaitEvent((cudaStream_t)_stream_comm, _start_compute, 0));
-
-    if (A_scale_inverse.numel()) A_scale_inverse = A_scale_inverse[A_fp8_tensor];
-
-    if (B_scale_inverse.numel()) B_scale_inverse = B_scale_inverse[B_fp8_tensor];
-
-    assert(pre_gelu_out.numel() == 0);
-
-    if (gemm_overlap) {
-      torch::Tensor input_a_chunk = torch::from_blob(input_a_chunk_ptr, {m_chunk, k}, A.options());
-      torch::Tensor output_chunk =
-          torch::from_blob(output_buf_chunk_ptr, {n, m_chunk}, _ubuf.options());
-      torch::Tensor workspace_chunk =
-          torch::from_blob(workspace_ptr, {workspace_size_chunk}, workspace.options());
-      at::cuda::setCurrentCUDAStream(_stream_compute[0]);
-      te_gemm(input_a_chunk, A_scale_inverse, A_type, transa, B, B_scale_inverse, B_type, transb,
-              output_chunk, D_scale, D_type, D_amax, bias, bias_type, pre_gelu_out, grad,
-              workspace_chunk, workspace_size_chunk, accumulate, use_split_accumulator, _math_sms);
-
-      for (int i = 1; i < _num_splits; i++) {
-        input_a_chunk_ptr += input_a_chunk_size * B.element_size();
-        output_buf_chunk_ptr += output_chunk_size * _ubuf.element_size();
-
-        torch::Tensor input_a_chunk =
-            torch::from_blob(input_a_chunk_ptr, {m_chunk, k}, A.options());
-        torch::Tensor output_chunk =
-            torch::from_blob(output_buf_chunk_ptr, {n, m_chunk}, _ubuf.options());
-        torch::Tensor workspace_chunk =
-            torch::from_blob(workspace_ptr + (i % _stream_compute.size()) * workspace_size_chunk,
-                             {workspace_size_chunk}, workspace.options());
-        at::cuda::setCurrentCUDAStream(_stream_compute[i % _stream_compute.size()]);
-        te_gemm(input_a_chunk, A_scale_inverse, A_type, transa, B, B_scale_inverse, B_type, transb,
-                output_chunk, D_scale, D_type, D_amax, bias, bias_type, pre_gelu_out, grad,
-                workspace_chunk, workspace_size_chunk, accumulate, use_split_accumulator,
-                _math_sms);
-
-        CHECK_CUDA(cudaEventRecord(
-            _start_comm, (cudaStream_t)_stream_compute[(i - 1) % _stream_compute.size()]));
-        CHECK_CUDA(cudaStreamWaitEvent((cudaStream_t)_stream_comm, _start_comm, 0));
-
-        // Communication chunk
-        if (_ubuf.element_size() == 1) {
-          assert(_ubuf_scale_inv_initialized);
-          float *d_scale_inv_ptr = reinterpret_cast<float *>(_ubuf_scale_inv.data_ptr());
-          reducescatter2_userbuff_stridedoutput_fp8<__nv_fp8_e4m3>(
-              rs_output_ptr, d_scale_inv_ptr, _ub_reg, (i - 1) * output_chunk_size, m_chunk, n, m,
-              _ub_comm, (cudaStream_t)_stream_comm);
-        } else {
-          reducescatter2_userbuff_stridedoutput(rs_output_ptr, _ub_reg, (i - 1) * output_chunk_size,
-                                                m_chunk, n, m, _ub_comm,
-                                                (cudaStream_t)_stream_comm);
-        }
-
-        rs_output_ptr += m_chunk * rs_output.element_size();
-      }
-      int last_compute_stream_id =
-          (_num_splits + _stream_compute.size() - 1) % _stream_compute.size();
-      CHECK_CUDA(
-          cudaEventRecord(_start_comm, (cudaStream_t)_stream_compute[last_compute_stream_id]));
-      CHECK_CUDA(cudaStreamWaitEvent((cudaStream_t)_stream_comm, _start_comm, 0));
-
-      // Last communication chunk with max SM
-      _ub_comm->sms = UB_MAX_SM;
-      if (_ubuf.element_size() == 1) {
-        assert(_ubuf_scale_inv_initialized);
-        float *d_scale_inv_ptr = reinterpret_cast<float *>(_ubuf_scale_inv.data_ptr());
-        reducescatter2_userbuff_stridedoutput_fp8<__nv_fp8_e4m3>(
-            rs_output_ptr, d_scale_inv_ptr, _ub_reg, (_num_splits - 1) * output_chunk_size, m_chunk,
-            n, m, _ub_comm, (cudaStream_t)_stream_comm);
-      } else {
-        reducescatter2_userbuff_stridedoutput(rs_output_ptr, _ub_reg,
-                                              (_num_splits - 1) * output_chunk_size, m_chunk, n, m,
-                                              _ub_comm, (cudaStream_t)_stream_comm);
-      }
-    } else {
-      for (int i = 0; i < _num_splits; i++) {
-        torch::Tensor input_a_chunk =
-            torch::from_blob(input_a_chunk_ptr, {m_chunk, k}, A.options());
-        torch::Tensor output_chunk =
-            torch::from_blob(output_buf_chunk_ptr, {n, m_chunk}, _ubuf.options());
-        torch::Tensor workspace_chunk =
-            torch::from_blob(workspace_ptr + (i % _stream_compute.size()) * workspace_size_chunk,
-                             {workspace_size_chunk}, workspace.options());
-        at::cuda::setCurrentCUDAStream(_stream_compute[i % _stream_compute.size()]);
-        te_gemm(input_a_chunk, A_scale_inverse, A_type, transa, B, B_scale_inverse, B_type, transb,
-                output_chunk, D_scale, D_type, D_amax, bias, bias_type, pre_gelu_out, grad,
-                workspace_chunk, workspace_size_chunk, accumulate, use_split_accumulator,
-                _math_sms);
-
-        CHECK_CUDA(cudaEventRecord(_start_comm,
-                                   (cudaStream_t)_stream_compute[i % _stream_compute.size()]));
-        CHECK_CUDA(cudaStreamWaitEvent((cudaStream_t)_stream_comm, _start_comm, 0));
-
-        // Communication chunk. Uses MAX_SM at the last chunk
-        if (i == _num_splits - 1) {
-          _ub_comm->sms = UB_MAX_SM;
-        }
-        if (_ubuf.element_size() == 1) {
-          assert(_ubuf_scale_inv_initialized);
-          float *d_scale_inv_ptr = reinterpret_cast<float *>(_ubuf_scale_inv.data_ptr());
-          reducescatter2_userbuff_stridedoutput_fp8<__nv_fp8_e4m3>(
-              rs_output_ptr, d_scale_inv_ptr, _ub_reg, i * output_chunk_size, m_chunk, n, m,
-              _ub_comm, (cudaStream_t)_stream_comm);
-        } else {
-          reducescatter2_userbuff_stridedoutput(rs_output_ptr, _ub_reg, i * output_chunk_size,
-                                                m_chunk, n, m, _ub_comm,
-                                                (cudaStream_t)_stream_comm);
-        }
-        rs_output_ptr += m_chunk * rs_output.element_size();
-        input_a_chunk_ptr += input_a_chunk_size * B.element_size();
-        output_buf_chunk_ptr += output_chunk_size * _ubuf.element_size();
-      }
-    }
-    for (size_t i = 0; i < _stream_compute.size(); i++) {
-      CHECK_CUDA(cudaEventRecord(_stop_compute, (cudaStream_t)_stream_compute[i]));
-      CHECK_CUDA(cudaStreamWaitEvent((cudaStream_t)stream_main, _stop_compute, 0));
-    }
-    _ub_comm->sms = ori_sms;
-    CHECK_CUDA(cudaEventRecord(_stop_comm, (cudaStream_t)_stream_comm));
-    CHECK_CUDA(cudaStreamWaitEvent((cudaStream_t)stream_main, _stop_comm, 0));
-    at::cuda::setCurrentCUDAStream(stream_main);
->>>>>>> 9416519d
 
   /*
   ** Helper function to copy input to _ubuf.
@@ -906,7 +407,6 @@
   */
   torch::Tensor get_ubuf_output(NVTE_Comm_Overlap_Type comm_type) {
     char *ubuf_wt_ptr = reinterpret_cast<char *>(_ubuf.data_ptr());
-<<<<<<< HEAD
     int output_c_dim0 = _ubuf.size(0);
     if (comm_type == NVTE_Comm_Overlap_Type::REDUCE_SCATTER) {
       ubuf_wt_ptr += (_ubuf.numel() * _ubuf.element_size() / _tp_size) * _tp_id;
@@ -914,15 +414,6 @@
     }
     auto output_tensor = torch::from_blob(ubuf_wt_ptr, {output_c_dim0, _ubuf.size(1)},
                                           _ubuf.options());
-=======
-    COMM_TYPE _comm_type = static_cast<COMM_TYPE>(comm_type);
-    if (_comm_type != COMM_TYPE::AG && _comm_type != COMM_TYPE::RS) NVTE_ERROR("Invalid comm_type");
-    if (_comm_type == COMM_TYPE::RS)
-      ubuf_wt_ptr += _ubuf.numel() / _tp_size * _tp_id * _ubuf.element_size();
-    int output_c_dim0 = (_comm_type == COMM_TYPE::AG) ? _ubuf.size(0) : _ubuf.size(0) / _tp_size;
-    int output_c_dim1 = _ubuf.size(1);
-    output_tensor = torch::from_blob(ubuf_wt_ptr, {output_c_dim0, output_c_dim1}, _ubuf.options());
->>>>>>> 9416519d
     return output_tensor;
   }
 
@@ -941,63 +432,22 @@
   torch::Tensor _counters;
   torch::Tensor _ubuf;
   std::vector<torch::Tensor> _ubufs;
-<<<<<<< HEAD
   DType _ubuf_dtype;
 
   void *_ubuf_scale_inv_ptr;
   bool _ubuf_scale_inv_initialized{false};
   int _ubuf_bytes, _ubuf_chunk_bytes;
 
-  UbufP2PCommOverlap(torch::Tensor sample,
-    int world_rank, int world_size, int tp_rank, int tp_size, int num_max_streams, int cga_size,
-    int num_comm_sms, bool set_sm_margin, bool use_ce, bool atomic_gemm, bool aggregate,
-    bool is_reduce_scatter)
-  : CommGemmOverlapP2P(world_rank, world_size, tp_rank, tp_size, 0, 1,
-                       num_max_streams, cga_size, num_comm_sms,
-                       set_sm_margin, use_ce, atomic_gemm, aggregate, is_reduce_scatter,
-                       &torch_alloc_copy_allgather, &torch_bcast, &torch_barrier, &torch_free) {
+  UbufP2PCommOverlap(torch::Tensor sample, int world_rank, int world_size, int tp_rank, int tp_size,
+                     int num_max_streams, int cga_size, int num_comm_sms, bool set_sm_margin,
+                     bool use_ce, bool atomic_gemm, bool aggregate, bool is_reduce_scatter)
+  : CommGemmOverlapP2P(world_rank, world_size, tp_rank, tp_size, 0, 1, num_max_streams, cga_size,
+                       num_comm_sms, set_sm_margin, use_ce, atomic_gemm, aggregate,
+                       is_reduce_scatter, &torch_alloc_copy_allgather, &torch_barrier,
+                       &torch_free) {
     _ubuf_bytes = sample.numel() * sample.element_size();
     _ubuf_chunk_bytes = _ubuf_bytes / _tp_size;
     if (_is_reduce_scatter) {
-=======
-  at::cuda::CUDAStream _stream_send = at::cuda::getStreamFromPool(true);
-  at::cuda::CUDAStream _stream_recv = at::cuda::getStreamFromPool(true);
-  std::vector<at::cuda::CUDAStream> _stream_compute;
-  cudaEvent_t _start_compute, _stop_compute, _start_comm, _stop_send, _stop_recv;
-  int use_ce;
-  int sms;
-  int cga_size;
-  bool _atomic_gemm;
-
-  UbufP2PCommOverlap(torch::Tensor sample, int rank, int world_size, int tp_rank, int tp_size,
-                     int num_comm_sm, int comm_cga_size, bool set_sm_margin, bool aggregate2,
-                     int num_max_streams, bool is_reduce_scatter, bool atomic_gemm,
-                     torch::Tensor empty_tensor) {
-    // Initialize userbuf communicator
-    if (!comm_created) {
-      if (rank == 0) {
-        printf("!!! [UB] Create UbufP2PCommOverlap Communicator\n");
-      }
-      if (transformer_engine::getenv<bool>("UB_MPI_BOOTSTRAP")) {
-        create_communicator_grouped2_mpi(&_ub_comm, 1, 1, tp_size, 1);
-      } else {
-        create_communicator_grouped2(&_ub_comm, rank, world_size, tp_rank, tp_size, 1, 1,
-                                     &ub_alloc_copy_allgather, &ub_barrier, &ub_free, 1, 1, tp_size,
-                                     1);
-      }
-      comm_created = true;
-    }
-    use_ce = 1;
-    sms = 1;
-    cga_size = 1;
-
-    _empty_tensor = empty_tensor;
-    // Create workspace tensor with userbuffer
-    int ubuf_bytes = sample.numel() * sample.element_size();
-    int ubuf_chunk_bytes = ubuf_bytes / tp_size;
-    int num_ubuf_chunks = tp_size;
-    if (is_reduce_scatter) {
->>>>>>> 9416519d
       // GEMM + RS overlap: Allocate `2 x tp_size - 1` buffers to hold recieved GEMM chunk
       // outputs for reduction at the end of the pipelining.
       _ubuf_bytes = static_cast<int>((_ubuf_bytes / _tp_size) * (_tp_size * 2 - 1));
@@ -1006,7 +456,7 @@
                                                : GetTransformerEngineDType(sample.scalar_type());
 
     void *ubuf_ptr;
-    if (transformer_engine::getenv<bool>("UB_SKIPMC")) {
+    if (getenv<bool>("UB_SKIPMC")) {
       // Multicast is disabled so we have to pre-allocate the buffer here.
       _ubuf = torch::empty({(sample.size(0) / _tp_size) * _num_ubuf_chunks, sample.size(1)},
                            sample.options());
@@ -1021,12 +471,6 @@
                                sample.options());
     }
 
-<<<<<<< HEAD
-=======
-    _ubuf = torch::from_blob(
-        _ubuf_ptr, {sample.size(0) / tp_size * num_ubuf_chunks, sample.size(1)}, sample.options());
-
->>>>>>> 9416519d
     // Create tensor chunks for easy management
     char *ubuf_byte_ptr = reinterpret_cast<char *>(ubuf_ptr);
     for (int i = 0; i < _num_ubuf_chunks; i++) {
@@ -1052,16 +496,11 @@
   ** outputs in each rank to be in the contiguous memory space after all ring exchange phases.
   */
   torch::Tensor atomic_gemm_overlap_ag(
-<<<<<<< HEAD
-    at::Tensor A, at::Tensor A_scale_inverse, int64_t A_fp8_tensor,
-    transformer_engine::DType A_type, bool transa,
-    at::Tensor B, at::Tensor B_scale_inverse, int64_t B_fp8_tensor,
-    transformer_engine::DType B_type, bool transb,
-    at::Tensor D, at::Tensor D_scale, transformer_engine::DType D_type, at::Tensor D_amax,
-    at::Tensor bias, transformer_engine::DType bias_type, at::Tensor pre_gelu_out, bool grad,
-    at::Tensor workspace, size_t workspaceSize, bool accumulate, bool use_split_accumulator,
-    at::Tensor B_copy
-  ) {
+    at::Tensor A, at::Tensor A_scale_inverse, int64_t A_fp8_tensor, DType A_type, bool transa,
+    at::Tensor B, at::Tensor B_scale_inverse, int64_t B_fp8_tensor, DType B_type, bool transb,
+    at::Tensor D, at::Tensor D_scale, DType D_type, at::Tensor D_amax, at::Tensor bias,
+    DType bias_type, at::Tensor pre_gelu_out, bool grad, at::Tensor workspace, size_t workspaceSize,
+    bool accumulate, bool use_split_accumulator, at::Tensor B_copy ) {
     if (_ubuf.element_size() == 1) {
       NVTE_CHECK(_ubuf_scale_inv_initialized, "Missing userbuffers FP8 inverse scale!");
     }
@@ -1094,24 +533,6 @@
                                            static_cast<size_t>(B.size(1))},
                                           B_type, nullptr, nullptr,
                                           B_scale_inv_ptr);
-=======
-      at::Tensor A, at::Tensor A_scale_inverse, int64_t A_fp8_tensor,
-      transformer_engine::DType A_type, bool transa, at::Tensor B, at::Tensor B_scale_inverse,
-      int64_t B_fp8_tensor, transformer_engine::DType B_type, bool transb, at::Tensor D,
-      at::Tensor D_scale, transformer_engine::DType D_type, at::Tensor D_amax, at::Tensor bias,
-      transformer_engine::DType bias_type, at::Tensor pre_gelu_out, bool grad, at::Tensor workspace,
-      size_t workspaceSize, bool accumulate, bool use_split_accumulator, at::Tensor B_copy) {
-    _ub_comm->use_ce = use_ce;
-    _ub_comm->sms = sms;
-    _ub_comm->cga_size = cga_size;
-    // Get GEMM dimensions between TN and NN input layouts
-    const int m = (transa) ? A.size(0) : A.size(1);
-    const int n = _ubuf.size(0);
-    const int n_chunk = n / _tp_size;
-
-    // Get communication and GEMM output chunk sizes
-    const int comm_bytes = _ubufs[0].numel() * _ubufs[0].element_size();
->>>>>>> 9416519d
 
     // Create an GEMM output buffer with N+1 chunks in a contiguous memory
     int m = (transa) ? A.size(0) : A.size(1);
@@ -1120,7 +541,6 @@
     torch::Tensor D_buffer = torch::zeros({n_chunk * (_tp_size + 1), m}, D.options());
     D = torch::from_blob(D_buffer.data_ptr(), {D.size(0), D.size(1)}, D.options());
 
-<<<<<<< HEAD
     void *D_amax_ptr = nullptr;
     void *D_scale_ptr = nullptr;
     if (D_amax.numel()) D_amax_ptr = D_amax.data_ptr();
@@ -1170,80 +590,6 @@
       D_, pre_gelu_out_, ubuf_, ubufs_, counters_, B_copy_, D_buffer_, workspace_,
       grad, accumulate, use_split_accumulator);
 
-=======
-    // Get output and workspace data pointers
-    char *workspace_ptr = reinterpret_cast<char *>(workspace.data_ptr());
-    int *counter_ptr = reinterpret_cast<int *>(counter.data_ptr());
-    int workspace_size_chunk = workspaceSize / _stream_compute.size();
-
-    if (A_scale_inverse.numel()) A_scale_inverse = A_scale_inverse[A_fp8_tensor];
-
-    if (B_scale_inverse.numel()) B_scale_inverse = B_scale_inverse[B_fp8_tensor];
-
-    assert(pre_gelu_out.numel() == 0);
-
-    // Catch up the default torch stream
-    at::cuda::CUDAStream stream_main = at::cuda::getCurrentCUDAStream();
-    CHECK_CUDA(cudaEventRecord(_start_compute, (cudaStream_t)stream_main));
-    CHECK_CUDA(cudaStreamWaitEvent((cudaStream_t)_stream_send, _start_compute, 0));
-    CHECK_CUDA(cudaStreamWaitEvent((cudaStream_t)_stream_recv, _start_compute, 0));
-
-    torch::Tensor workspace_chunk =
-        torch::from_blob(workspace_ptr, {workspace_size_chunk}, workspace.options());
-
-    for (int i = 0; i < _tp_size - 1; i++) {
-      // Set the userbuffer id. Buffer under send is the input for the current
-      // GEMM chunk The initial input chunk is stored _ubuf[rank]. This is to
-      // have the AG output in all ranks to be contiguous after the ring
-      // exchanges
-      int send_chunk_id = i;
-      int recv_chunk_id = i + 1;
-      int send_offset = comm_bytes * send_chunk_id;
-      int recv_offset = comm_bytes * recv_chunk_id;
-
-      const char *env_p = std::getenv("NVTE_AG_P2P_MULTI_ATOMIC");
-      if (env_p != nullptr && env_p[0] == '1') {
-        if (i == 0) {
-          userbuffers_sendrecv_multiatomic(_ub_reg, _ub_reg, comm_bytes, comm_bytes, comm_bytes,
-                                           _ub_comm, _next_rank, _prev_rank, _tp_size, counter_ptr,
-                                           true, (cudaStream_t)_stream_recv);
-        }
-      } else {
-        userbuffers_send(_ub_reg, send_offset, _ub_reg, recv_offset, comm_bytes, _ub_comm,
-                         _next_rank, (cudaStream_t)_stream_recv);
-        userbuffers_recv(_ub_reg, send_offset, _ub_reg, recv_offset, comm_bytes, _ub_comm,
-                         _prev_rank, (cudaStream_t)_stream_recv);
-        producer(counter_ptr, recv_chunk_id, (cudaStream_t)_stream_recv);
-      }
-      if (i == 0) {
-        te_atomic_gemm(A, A_scale_inverse, A_type, transa, _ubuf, B_scale_inverse, B_type, transb,
-                       D, D_scale, D_type, D_amax, bias, bias_type, pre_gelu_out, grad,
-                       workspace_chunk, workspace_size_chunk, accumulate, use_split_accumulator,
-                       _math_sms, 0, _tp_size, false, counter);
-      }
-    }
-
-    // Store the input activation for backprop
-    if (B_copy.numel() > 0) {
-      assert(B_copy.numel() == _ubufs[_self_chunk_id].numel());
-      assert(B_copy.element_size() == _ubufs[_self_chunk_id].element_size());
-      CHECK_CUDA(
-          cudaMemcpyAsync(B_copy.data_ptr(), _ubufs[_self_chunk_id].data_ptr(),
-                          _ubufs[_self_chunk_id].numel() * _ubufs[_self_chunk_id].element_size(),
-                          cudaMemcpyDeviceToDevice, (cudaStream_t)_stream_send));
-      CHECK_CUDA(cudaEventRecord(_stop_send, (cudaStream_t)_stream_send));
-      CHECK_CUDA(cudaStreamWaitEvent((cudaStream_t)stream_main, _stop_send, 0));
-    }
-
-    // Reset atomic counters
-    consumer_batch(counter_ptr, 1, _tp_size, (cudaStream_t)stream_main);
-
-    // Copy the first GEMM output chunk to the end chunk position of D_buffer
-    char *src_ptr = reinterpret_cast<char *>(D_buffer.data_ptr());
-    CHECK_CUDA(cudaMemcpyAsync(src_ptr + (D.numel() * D.element_size()), src_ptr,
-                               n_chunk * m * D.element_size(), cudaMemcpyDeviceToDevice,
-                               (cudaStream_t)stream_main));
->>>>>>> 9416519d
     // Return the last N rows of D_buffer
     torch::Tensor D_return = D_buffer.narrow(0, n_chunk, n);
     return D_return;
@@ -1254,17 +600,12 @@
   ** This function assumes the input_b is pre-copied to _ubufs[rank_id]. This is needed to have AG
   ** outputs in each rank to be in the contiguous memory space after all ring exchange phases.
   */
-<<<<<<< HEAD
   torch::Tensor split_overlap_ag(
-    at::Tensor A, at::Tensor A_scale_inverse, int64_t A_fp8_tensor,
-    transformer_engine::DType A_type, bool transa,
-    at::Tensor B, at::Tensor B_scale_inverse, int64_t B_fp8_tensor,
-    transformer_engine::DType B_type, bool transb,
-    at::Tensor D, at::Tensor D_scale, transformer_engine::DType D_type, at::Tensor D_amax,
-    at::Tensor bias, transformer_engine::DType bias_type, at::Tensor pre_gelu_out, bool grad,
-    at::Tensor workspace, size_t workspaceSize, bool accumulate, bool use_split_accumulator,
-    at::Tensor B_copy
-  ) {
+    at::Tensor A, at::Tensor A_scale_inverse, int64_t A_fp8_tensor, DType A_type, bool transa,
+    at::Tensor B, at::Tensor B_scale_inverse, int64_t B_fp8_tensor, DType B_type, bool transb,
+    at::Tensor D, at::Tensor D_scale, DType D_type, at::Tensor D_amax, at::Tensor bias,
+    DType bias_type, at::Tensor pre_gelu_out, bool grad, at::Tensor workspace, size_t workspaceSize,
+    bool accumulate, bool use_split_accumulator, at::Tensor B_copy) {
     if (_ubuf.element_size() == 1) {
       NVTE_CHECK(_ubuf_scale_inv_initialized, "Missing userbuffers FP8 inverse scale!");
     }
@@ -1331,187 +672,21 @@
       (cudaStream_t)stream_main, A_, transa, B_, transb, bias_,
       D_, pre_gelu_out_, ubufs_, B_copy_, workspace_,
       grad, accumulate, use_split_accumulator);
-=======
-  torch::Tensor split_overlap_ag(at::Tensor A, at::Tensor A_scale_inverse, int64_t A_fp8_tensor,
-                                 transformer_engine::DType A_type, bool transa, at::Tensor B,
-                                 at::Tensor B_scale_inverse, int64_t B_fp8_tensor,
-                                 transformer_engine::DType B_type, bool transb, at::Tensor D,
-                                 at::Tensor D_scale, transformer_engine::DType D_type,
-                                 at::Tensor D_amax, at::Tensor bias,
-                                 transformer_engine::DType bias_type, at::Tensor pre_gelu_out,
-                                 bool grad, at::Tensor workspace, size_t workspaceSize,
-                                 bool accumulate, bool use_split_accumulator, at::Tensor B_copy) {
-    _ub_comm->use_ce = use_ce;
-    _ub_comm->sms = sms;
-    _ub_comm->cga_size = cga_size;
-    // Get GEMM dimensions between TN and NN input layouts
-    const int m = (transa) ? A.size(0) : A.size(1);
-    const int k = (transa) ? A.size(1) : A.size(0);
-    const int n_chunk = _ubufs[0].size(0);
-
-    // Get communication and GEMM output chunk sizes
-    const int comm_bytes = _ubufs[0].numel() * _ubufs[0].element_size();
-    const bool do_gelu = pre_gelu_out.numel() > 0;
-    const int output_chunk_bytes = (n_chunk * m) * D.element_size();
-    const int aux_chunk_bytes = do_gelu ? (n_chunk * m) * pre_gelu_out.element_size() : 0;
-
-    // Get output and workspace data pointers
-    char *output_ptr = reinterpret_cast<char *>(D.data_ptr());
-    char *pre_gelu_out_ptr = reinterpret_cast<char *>(pre_gelu_out.data_ptr());
-    char *workspace_ptr = reinterpret_cast<char *>(workspace.data_ptr());
-    int workspace_size_chunk = workspaceSize / _stream_compute.size();
-
-    if (A_scale_inverse.numel()) A_scale_inverse = A_scale_inverse[A_fp8_tensor];
-
-    if (B_scale_inverse.numel()) B_scale_inverse = B_scale_inverse[B_fp8_tensor];
-
-    at::cuda::CUDAStream stream_main = at::cuda::getCurrentCUDAStream();
-    CHECK_CUDA(cudaEventRecord(_start_compute, (cudaStream_t)stream_main));
-
-    CHECK_CUDA(cudaStreamWaitEvent((cudaStream_t)_stream_send, _start_compute, 0));
-    CHECK_CUDA(cudaStreamWaitEvent((cudaStream_t)_stream_recv, _start_compute, 0));
-    for (size_t i = 0; i < _stream_compute.size(); i++) {
-      CHECK_CUDA(cudaStreamWaitEvent((cudaStream_t)_stream_compute[i], _start_compute, 0));
-    }
-    if (_aggregate2) {
-      const int num_steps = _tp_size / 2;
-      char *input_b_ptr = reinterpret_cast<char *>(_ubuf.data_ptr());
-
-      // Initial 1X input chunk exchange between neighboring peers
-      int send_chunk_id = _tp_id;
-      int recv_chunk_id = (_tp_id % 2 == 0) ? _tp_id + 1 : _tp_id - 1;
-      int send_offset = comm_bytes * send_chunk_id;
-      int recv_offset = comm_bytes * recv_chunk_id;
-      int peer_rank = (_tp_id % 2 == 0) ? _next_rank : _prev_rank;
-      userbuffers_send(_ub_reg, send_offset, _ub_reg, send_offset, comm_bytes, _ub_comm, peer_rank,
-                       (cudaStream_t)_stream_send);
-      userbuffers_recv(_ub_reg, recv_offset, _ub_reg, recv_offset, comm_bytes, _ub_comm, peer_rank,
-                       (cudaStream_t)_stream_recv);
-      CHECK_CUDA(cudaEventRecord(_stop_recv, (cudaStream_t)_stream_recv));
-      CHECK_CUDA(cudaStreamWaitEvent((cudaStream_t)_stream_send, _stop_recv, 0));
-      CHECK_CUDA(cudaStreamWaitEvent((cudaStream_t)_stream_compute[0], _stop_recv, 0));
-
-      int local_rank_round2 = (_tp_id % 2 == 0) ? _tp_id : _tp_id - 1;
-      const int next_rank = (_tp_size + _tp_id + 2) % _tp_size + _rank_round_tp;
-      const int prev_rank = (_tp_size + _tp_id - 2) % _tp_size + _rank_round_tp;
-
-      // Ring exchange of 2X inputs chunks
-      for (int i = 0; i < num_steps; i++) {
-        send_chunk_id = (_tp_size + local_rank_round2 - i * 2) % _tp_size;
-        recv_chunk_id = (_tp_size + local_rank_round2 - i * 2 - 2) % _tp_size;
-        send_offset = comm_bytes * send_chunk_id;
-        recv_offset = comm_bytes * recv_chunk_id;
-
-        // GEMM
-        torch::Tensor input_b_chunk =
-            torch::from_blob(input_b_ptr + send_offset, {n_chunk * 2, k}, _ubuf.options());
-        torch::Tensor output_chunk = torch::from_blob(
-            output_ptr + (send_chunk_id * output_chunk_bytes), {n_chunk * 2, m}, D.options());
-        if (do_gelu) {
-          pre_gelu_out = torch::from_blob(pre_gelu_out_ptr + (send_chunk_id * aux_chunk_bytes),
-                                          {n_chunk * 2, m}, pre_gelu_out.options());
-        }
-        torch::Tensor workspace_chunk =
-            torch::from_blob(workspace_ptr + (i % _stream_compute.size()) * workspace_size_chunk,
-                             {workspace_size_chunk}, workspace.options());
-        at::cuda::setCurrentCUDAStream(_stream_compute[i % _stream_compute.size()]);
-        te_gemm(A, A_scale_inverse, A_type, transa, input_b_chunk, B_scale_inverse, B_type, transb,
-                output_chunk, D_scale, D_type, D_amax, bias, bias_type, pre_gelu_out, grad,
-                workspace_chunk, workspace_size_chunk, accumulate, use_split_accumulator,
-                _math_sms);
-
-        if (i < num_steps - 1) {
-          // P2P communication
-          userbuffers_send(_ub_reg, send_offset, _ub_reg, send_offset, comm_bytes * 2, _ub_comm,
-                           next_rank, (cudaStream_t)_stream_send);
-          userbuffers_recv(_ub_reg, recv_offset, _ub_reg, recv_offset, comm_bytes * 2, _ub_comm,
-                           prev_rank, (cudaStream_t)_stream_recv);
-          CHECK_CUDA(cudaEventRecord(_stop_recv, (cudaStream_t)_stream_recv));
-          CHECK_CUDA(cudaStreamWaitEvent((cudaStream_t)_stream_send, _stop_recv, 0));
-          CHECK_CUDA(cudaStreamWaitEvent(
-              (cudaStream_t)_stream_compute[(i + 1) % _stream_compute.size()], _stop_recv, 0));
-        } else if (B_copy.numel() > 0) {
-          assert(B_copy.numel() == _ubufs[_tp_id].numel());
-          assert(B_copy.element_size() == _ubufs[_tp_id].element_size());
-          CHECK_CUDA(cudaMemcpyAsync(B_copy.data_ptr(), _ubufs[_tp_id].data_ptr(),
-                                     _ubufs[_tp_id].numel() * _ubufs[_tp_id].element_size(),
-                                     cudaMemcpyDeviceToDevice, (cudaStream_t)_stream_send));
-        }
-      }
-    } else {
-      for (int i = 0; i < _tp_size; i++) {
-        // Set the userbuffer id. Buffer under send is the input for the current
-        // GEMM chunk The initial input chunk is stored _ubuf[rank]. This is to
-        // have the AG output in all ranks to be contiguous after the ring
-        // exchanges
-        int send_chunk_id = (_tp_size + _tp_id - i) % _tp_size;
-        int recv_chunk_id = (_tp_size + _tp_id - i - 1) % _tp_size;
-        int send_offset = comm_bytes * send_chunk_id;
-        int recv_offset = comm_bytes * recv_chunk_id;
-
-        // GEMM
-        torch::Tensor output_chunk = torch::from_blob(
-            output_ptr + (send_chunk_id * output_chunk_bytes), {n_chunk, m}, D.options());
-        if (do_gelu) {
-          pre_gelu_out = torch::from_blob(pre_gelu_out_ptr + (send_chunk_id * aux_chunk_bytes),
-                                          {n_chunk, m}, pre_gelu_out.options());
-        }
-        torch::Tensor workspace_chunk =
-            torch::from_blob(workspace_ptr + (i % _stream_compute.size()) * workspace_size_chunk,
-                             {workspace_size_chunk}, workspace.options());
-        at::cuda::setCurrentCUDAStream(_stream_compute[i % _stream_compute.size()]);
-        te_gemm(A, A_scale_inverse, A_type, transa, _ubufs[send_chunk_id], B_scale_inverse, B_type,
-                transb, output_chunk, D_scale, D_type, D_amax, bias, bias_type, pre_gelu_out, grad,
-                workspace_chunk, workspace_size_chunk, accumulate, use_split_accumulator,
-                _math_sms);
-
-        if (i < _tp_size - 1) {
-          // P2P communication
-          userbuffers_send(_ub_reg, send_offset, _ub_reg, send_offset, comm_bytes, _ub_comm,
-                           _next_rank, (cudaStream_t)_stream_send);
-          userbuffers_recv(_ub_reg, recv_offset, _ub_reg, recv_offset, comm_bytes, _ub_comm,
-                           _prev_rank, (cudaStream_t)_stream_recv);
-          CHECK_CUDA(cudaEventRecord(_stop_recv, (cudaStream_t)_stream_recv));
-          CHECK_CUDA(cudaStreamWaitEvent((cudaStream_t)_stream_send, _stop_recv, 0));
-          CHECK_CUDA(cudaStreamWaitEvent(
-              (cudaStream_t)_stream_compute[(i + 1) % _stream_compute.size()], _stop_recv, 0));
-        } else if (B_copy.numel() > 0) {
-          assert(B_copy.numel() == _ubufs[_tp_id].numel());
-          assert(B_copy.element_size() == _ubufs[_tp_id].element_size());
-          CHECK_CUDA(cudaMemcpyAsync(B_copy.data_ptr(), _ubufs[_tp_id].data_ptr(),
-                                     _ubufs[_tp_id].numel() * _ubufs[_tp_id].element_size(),
-                                     cudaMemcpyDeviceToDevice, (cudaStream_t)_stream_send));
-        }
-      }
-    }
-    for (size_t i = 0; i < _stream_compute.size(); i++) {
-      CHECK_CUDA(cudaEventRecord(_stop_compute, (cudaStream_t)_stream_compute[i]));
-      CHECK_CUDA(cudaStreamWaitEvent((cudaStream_t)stream_main, _stop_compute, 0));
-    }
-    CHECK_CUDA(cudaEventRecord(_stop_send, (cudaStream_t)_stream_send));
-    CHECK_CUDA(cudaStreamWaitEvent((cudaStream_t)stream_main, _stop_send, 0));
-    CHECK_CUDA(cudaEventRecord(_stop_recv, (cudaStream_t)_stream_recv));
-    CHECK_CUDA(cudaStreamWaitEvent((cudaStream_t)stream_main, _stop_recv, 0));
->>>>>>> 9416519d
+
     at::cuda::setCurrentCUDAStream(stream_main);
 
     return D;
   }  // UbufP2PCommOverlap::split_overlap_ag
 
   /*
-<<<<<<< HEAD
   ** Atomic GEMM + Split Reduce-Scatter using P2P communication
   */
   void atomic_gemm_overlap_rs(
-    at::Tensor A, at::Tensor A_scale_inverse, int64_t A_fp8_tensor,
-    transformer_engine::DType A_type, bool transa,
-    at::Tensor B, at::Tensor B_scale_inverse, int64_t B_fp8_tensor,
-    transformer_engine::DType B_type, bool transb,
-    at::Tensor D, at::Tensor D_scale, transformer_engine::DType D_type, at::Tensor D_amax,
-    at::Tensor bias, transformer_engine::DType bias_type, at::Tensor pre_gelu_out, bool grad,
-    at::Tensor workspace, size_t workspaceSize, bool accumulate, bool use_split_accumulator,
-    at::Tensor rs_output
-  ) {
+    at::Tensor A, at::Tensor A_scale_inverse, int64_t A_fp8_tensor, DType A_type, bool transa,
+    at::Tensor B, at::Tensor B_scale_inverse, int64_t B_fp8_tensor, DType B_type, bool transb,
+    at::Tensor D, at::Tensor D_scale, DType D_type, at::Tensor D_amax, at::Tensor bias,
+    DType bias_type, at::Tensor pre_gelu_out, bool grad, at::Tensor workspace, size_t workspaceSize,
+    bool accumulate, bool use_split_accumulator, at::Tensor rs_output) {
     void *A_scale_inv_ptr = nullptr;
     if (A_scale_inverse.numel()) A_scale_inv_ptr = A_scale_inverse[A_fp8_tensor].data_ptr();
     auto A_ = makeTransformerEngineTensor(A.data_ptr(),
@@ -1579,66 +754,6 @@
       (cudaStream_t)stream_main, A_, transa, B_, transb, bias_,
       D_, pre_gelu_out_, ubuf_, ubufs_, counters_, workspace_,
       grad, accumulate, use_split_accumulator);
-=======
-  ** Split ReduceScatter + GEMM using P2P communication
-  */
-  void atomic_gemm_overlap_rs(at::Tensor A, at::Tensor A_scale_inverse, int64_t A_fp8_tensor,
-                              transformer_engine::DType A_type, bool transa, at::Tensor B,
-                              at::Tensor B_scale_inverse, int64_t B_fp8_tensor,
-                              transformer_engine::DType B_type, bool transb, at::Tensor D,
-                              at::Tensor D_scale, transformer_engine::DType D_type,
-                              at::Tensor D_amax, at::Tensor bias,
-                              transformer_engine::DType bias_type, at::Tensor pre_gelu_out,
-                              bool grad, at::Tensor workspace, size_t workspaceSize,
-                              bool accumulate, bool use_split_accumulator, at::Tensor rs_output) {
-    _ub_comm->use_ce = use_ce;
-    _ub_comm->sms = sms;
-    _ub_comm->cga_size = cga_size;
-
-    // Get communication and GEMM input chunk sizes
-    const int comm_bytes = _ubufs[0].numel() * _ubufs[0].element_size();
-
-    // Get input and workspace data pointers
-    char *workspace_ptr = reinterpret_cast<char *>(workspace.data_ptr());
-    int *counter_ptr = reinterpret_cast<int *>(counter.data_ptr());
-    int workspace_size_chunk = workspaceSize / _stream_compute.size();
-
-    if (A_scale_inverse.numel()) A_scale_inverse = A_scale_inverse[A_fp8_tensor];
-
-    if (B_scale_inverse.numel()) B_scale_inverse = B_scale_inverse[B_fp8_tensor];
-
-    // Catch up the main stream
-    at::cuda::CUDAStream stream_main = at::cuda::getCurrentCUDAStream();
-    CHECK_CUDA(cudaEventRecord(_start_compute, (cudaStream_t)stream_main));
-    CHECK_CUDA(cudaStreamWaitEvent((cudaStream_t)_stream_recv, _start_compute, 0));
-
-    // Atomic GEMM
-    // Process GEMM chunks in the order that AG+GEMM places the output chunks.
-    torch::Tensor workspace_chunk =
-        torch::from_blob(workspace_ptr, {workspace_size_chunk}, workspace.options());
-    te_atomic_gemm(A, A_scale_inverse, A_type, transa, B, B_scale_inverse, B_type, transb, _ubuf,
-                   D_scale, D_type, D_amax, bias, bias_type, pre_gelu_out, grad, workspace_chunk,
-                   workspace_size_chunk, accumulate, use_split_accumulator, _math_sms, 0, _tp_size,
-                   true, counter);
-
-    // P2P communication chunk
-    for (int i = 1; i < _tp_size; i++) {
-      int send_chunk_id = i - 1;
-      int recv_chunk_id = send_chunk_id + _tp_size;
-      int send_offset = comm_bytes * send_chunk_id;
-      int recv_offset = comm_bytes * recv_chunk_id;
-      int send_rank = (_tp_size + _tp_id - i) % _tp_size + _rank_round_tp;
-      int recv_rank = (_tp_id + i) % _tp_size + _rank_round_tp;
-
-      consumer(counter_ptr, send_chunk_id, (cudaStream_t)_stream_recv);
-      userbuffers_send(_ub_reg, send_offset, _ub_reg, recv_offset, comm_bytes, _ub_comm, send_rank,
-                       (cudaStream_t)_stream_recv);
-      userbuffers_recv(_ub_reg, send_offset, _ub_reg, recv_offset, comm_bytes, _ub_comm, recv_rank,
-                       (cudaStream_t)_stream_recv);
-    }
-    CHECK_CUDA(cudaEventRecord(_stop_recv, (cudaStream_t)_stream_recv));
-    CHECK_CUDA(cudaStreamWaitEvent((cudaStream_t)stream_main, _stop_recv, 0));
->>>>>>> 9416519d
 
     // Reduce GEMM output chunks
     char *reduce_buf_ptr = reinterpret_cast<char *>(_ubufs[_tp_size - 1].data_ptr());
@@ -1650,30 +765,20 @@
                                             _tp_size, _ubufs[0].numel(), (cudaStream_t)stream_main);
     } else {
       torch::Tensor reduce_buf = torch::from_blob(
-<<<<<<< HEAD
         reduce_buf_ptr, {_tp_size, _ubufs[0].size(0), _ubufs[0].size(1)}, _ubuf.options());
       rs_output = torch::sum_out(rs_output, reduce_buf, 0);
-=======
-          reduce_buf_ptr, {_tp_size, _ubufs[0].size(0), _ubufs[0].size(1)}, _ubuf.options());
-      torch::sum_out(rs_output, reduce_buf, 0);
->>>>>>> 9416519d
     }
   }  // UbufP2PCommOverlap::atomic_gemm_overlap_rs
 
   /*
   ** Pipelined GEMM + Split Reduce+Scatter using P2P communication
   */
-<<<<<<< HEAD
   void split_overlap_rs(
-    at::Tensor A, at::Tensor A_scale_inverse, int64_t A_fp8_tensor,
-    transformer_engine::DType A_type, bool transa, at::Tensor B,
-    at::Tensor B_scale_inverse, int64_t B_fp8_tensor,
-    transformer_engine::DType B_type, bool transb,
-    at::Tensor D, at::Tensor D_scale, transformer_engine::DType D_type, at::Tensor D_amax,
-    at::Tensor bias, transformer_engine::DType bias_type, at::Tensor pre_gelu_out, bool grad,
-    at::Tensor workspace, size_t workspaceSize, bool accumulate, bool use_split_accumulator,
-    at::Tensor rs_output
-  ) {
+    at::Tensor A, at::Tensor A_scale_inverse, int64_t A_fp8_tensor, DType A_type, bool transa,
+    at::Tensor B, at::Tensor B_scale_inverse, int64_t B_fp8_tensor, DType B_type, bool transb,
+    at::Tensor D, at::Tensor D_scale, DType D_type, at::Tensor D_amax, at::Tensor bias,
+    DType bias_type, at::Tensor pre_gelu_out, bool grad, at::Tensor workspace, size_t workspaceSize,
+    bool accumulate, bool use_split_accumulator, at::Tensor rs_output) {
     void *A_scale_inv_ptr = nullptr;
     if (A_scale_inverse.numel()) A_scale_inv_ptr = A_scale_inverse[A_fp8_tensor].data_ptr();
     auto A_ = makeTransformerEngineTensor(A.data_ptr(),
@@ -1731,83 +836,6 @@
       (cudaStream_t)stream_main, A_, transa, B_, transb, bias_,
       D_, pre_gelu_out_, ubufs_, workspace_,
       grad, accumulate, use_split_accumulator);
-=======
-  void split_overlap_rs(at::Tensor A, at::Tensor A_scale_inverse, int64_t A_fp8_tensor,
-                        transformer_engine::DType A_type, bool transa, at::Tensor B,
-                        at::Tensor B_scale_inverse, int64_t B_fp8_tensor,
-                        transformer_engine::DType B_type, bool transb, at::Tensor D,
-                        at::Tensor D_scale, transformer_engine::DType D_type, at::Tensor D_amax,
-                        at::Tensor bias, transformer_engine::DType bias_type,
-                        at::Tensor pre_gelu_out, bool grad, at::Tensor workspace,
-                        size_t workspaceSize, bool accumulate, bool use_split_accumulator,
-                        at::Tensor rs_output) {
-    _ub_comm->use_ce = use_ce;
-    _ub_comm->sms = sms;
-    _ub_comm->cga_size = cga_size;
-    int k = A.size(1);
-    int n = B.size(0);
-
-    // Get communication and GEMM input chunk sizes
-    int n_chunk = n / _tp_size;
-    const int comm_bytes = _ubufs[0].numel() * _ubufs[0].element_size();
-    const int input_b_chunk_bytes = n_chunk * k * B.element_size();
-
-    // Get input and workspace data pointers
-    char *input_b_ptr = reinterpret_cast<char *>(B.data_ptr());
-    char *workspace_ptr = reinterpret_cast<char *>(workspace.data_ptr());
-    int workspace_size_chunk = workspaceSize / _stream_compute.size();
-
-    if (A_scale_inverse.numel()) A_scale_inverse = A_scale_inverse[A_fp8_tensor];
-
-    if (B_scale_inverse.numel()) B_scale_inverse = B_scale_inverse[B_fp8_tensor];
-
-    // Catch up the main stream
-    at::cuda::CUDAStream stream_main = at::cuda::getCurrentCUDAStream();
-    CHECK_CUDA(cudaEventRecord(_start_compute, (cudaStream_t)stream_main));
-    CHECK_CUDA(cudaStreamWaitEvent((cudaStream_t)_stream_send, _start_compute, 0));
-    CHECK_CUDA(cudaStreamWaitEvent((cudaStream_t)_stream_recv, _start_compute, 0));
-    for (size_t i = 0; i < _stream_compute.size(); i++) {
-      CHECK_CUDA(cudaStreamWaitEvent((cudaStream_t)_stream_compute[i], _start_compute, 0));
-    }
-
-    // GEMM and send/recv chunks
-    for (int i = 0; i < _tp_size; i++) {
-      // GEMM chunk
-      int input_b_chunk_id = (_tp_id + i + 1) % _tp_size;
-      char *input_b_chunk_ptr = input_b_ptr + (input_b_chunk_id * input_b_chunk_bytes);
-      torch::Tensor input_b_chunk = torch::from_blob(input_b_chunk_ptr, {n_chunk, k}, B.options());
-      // Store the last GEMM chunk output to the recieve buffer.
-      torch::Tensor workspace_chunk =
-          torch::from_blob(workspace_ptr + (i % _stream_compute.size()) * workspace_size_chunk,
-                           {workspace_size_chunk}, workspace.options());
-      if (i == _tp_size - 1) {
-        at::cuda::setCurrentCUDAStream(stream_main);
-      } else {
-        at::cuda::setCurrentCUDAStream(_stream_compute[i % _stream_compute.size()]);
-      }
-      te_gemm(A, A_scale_inverse, A_type, transa, input_b_chunk, B_scale_inverse, B_type, transb,
-              _ubufs[i], D_scale, D_type, D_amax, bias, bias_type, pre_gelu_out, grad,
-              workspace_chunk, workspace_size_chunk, accumulate, use_split_accumulator, _math_sms);
-
-      if (i > 0) {
-        // P2P communication chunk
-        int send_offset = comm_bytes * (i - 1);
-        int recv_offset = comm_bytes * (i - 1 + _tp_size);
-        int send_rank = (_tp_id + i) % _tp_size + _rank_round_tp;
-        int recv_rank = (_tp_size + _tp_id - i) % _tp_size + _rank_round_tp;
-        CHECK_CUDA(cudaEventRecord(
-            _start_comm, (cudaStream_t)_stream_compute[(i - 1) % _stream_compute.size()]));
-        CHECK_CUDA(cudaStreamWaitEvent((cudaStream_t)_stream_send, _start_comm, 0));
-        CHECK_CUDA(cudaStreamWaitEvent((cudaStream_t)_stream_recv, _start_comm, 0));
-        userbuffers_send(_ub_reg, send_offset, _ub_reg, recv_offset, comm_bytes, _ub_comm,
-                         send_rank, (cudaStream_t)_stream_send);
-        userbuffers_recv(_ub_reg, send_offset, _ub_reg, recv_offset, comm_bytes, _ub_comm,
-                         recv_rank, (cudaStream_t)_stream_recv);
-      }
-    }
-    CHECK_CUDA(cudaEventRecord(_stop_recv, (cudaStream_t)_stream_recv));
-    CHECK_CUDA(cudaStreamWaitEvent((cudaStream_t)stream_main, _stop_recv, 0));
->>>>>>> 9416519d
 
     // Reduce GEMM output chunks
     char *reduce_buf_ptr = reinterpret_cast<char *>(_ubufs[_tp_size - 1].data_ptr());
@@ -1819,22 +847,12 @@
                                             _tp_size, _ubufs[0].numel(), (cudaStream_t)stream_main);
     } else {
       torch::Tensor reduce_buf = torch::from_blob(
-<<<<<<< HEAD
         reduce_buf_ptr, {_tp_size, _ubufs[0].size(0), _ubufs[0].size(1)}, _ubuf.options());
       rs_output = torch::sum_out(rs_output, reduce_buf, 0);
     }
     for (size_t i = 0; i < _stream_compute.size(); i++) {
-      NVTE_CHECK_CUDA(
-          cudaEventRecord(_stop_compute, _stream_compute[i]));
+      NVTE_CHECK_CUDA(cudaEventRecord(_stop_compute, _stream_compute[i]));
       NVTE_CHECK_CUDA(cudaStreamWaitEvent((cudaStream_t)stream_main, _stop_compute, 0));
-=======
-          reduce_buf_ptr, {_tp_size, _ubufs[0].size(0), _ubufs[0].size(1)}, _ubuf.options());
-      torch::sum_out(rs_output, reduce_buf, 0);
-    }
-    for (size_t i = 0; i < _stream_compute.size(); i++) {
-      CHECK_CUDA(cudaEventRecord(_stop_compute, (cudaStream_t)_stream_compute[i]));
-      CHECK_CUDA(cudaStreamWaitEvent((cudaStream_t)stream_main, _stop_compute, 0));
->>>>>>> 9416519d
     }
 
     NVTE_CHECK_CUDA(cudaEventRecord(_stop_send, _stream_send));
@@ -1870,7 +888,6 @@
   */
   torch::Tensor get_ubuf_output(NVTE_Comm_Overlap_Type comm_type) {
     char *ubuf_wt_ptr = reinterpret_cast<char *>(_ubuf.data_ptr());
-<<<<<<< HEAD
     int output_c_dim0 = _ubuf.size(0);
     if (comm_type == NVTE_Comm_Overlap_Type::REDUCE_SCATTER) {
       ubuf_wt_ptr += (_ubuf.numel() * _ubuf.element_size() / _tp_size) * _self_chunk_id;
@@ -1879,15 +896,6 @@
     auto output_tensor = torch::from_blob(ubuf_wt_ptr, {output_c_dim0, _ubuf.size(1)},
                                           _ubuf.options());
     return output_tensor;
-=======
-    COMM_TYPE _comm_type = static_cast<COMM_TYPE>(comm_type);
-    if (_comm_type != COMM_TYPE::AG && _comm_type != COMM_TYPE::RS) NVTE_ERROR("Invalid comm_type");
-    if (_comm_type == COMM_TYPE::RS)
-      ubuf_wt_ptr += _ubuf.numel() / _tp_size * _self_chunk_id * _ubuf.element_size();
-    int output_c_dim0 = (_comm_type == COMM_TYPE::AG) ? _ubuf.size(0) : _ubuf.size(0) / _tp_size;
-    int output_c_dim1 = _ubuf.size(1);
-    return torch::from_blob(ubuf_wt_ptr, {output_c_dim0, output_c_dim1}, _ubuf.options());
->>>>>>> 9416519d
   }
 
   /*
@@ -1901,14 +909,8 @@
   bool is_fp8_ubuf() { return (_ubuf.element_size() == 1); }
 };  // UbufP2PCommOverlap
 
-<<<<<<< HEAD
-}  // namespace userbuffers
+}  // namespace comm_gemm_overlap
 
 }  // namespace transformer_engine
 
 #endif  // TRANSFORMER_ENGINE_PYTORCH_COMM_GEMM_OVERLAP_H_
-=======
-}  // namespace ubuf
-
-#endif  // TRANSFORMER_ENGINE_PYTORCH_CSRC_COMM_GEMM_OVERLAP_H_
->>>>>>> 9416519d
