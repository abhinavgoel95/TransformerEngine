# Copyright (c) 2022-2025, NVIDIA CORPORATION & AFFILIATES. All rights reserved.
#
# See LICENSE for license information.

"""
This file contains DebugQuantizer and DebugQuantizedTensor objects,
which are wrappers over Quantizer and QuantizedTensor.
These wrappers add logic related to debugging, using the nvdlfw_inspect package.
"""

from __future__ import annotations
from typing import Optional, Tuple, Iterable, Union
import torch

import transformer_engine_torch as tex

from transformer_engine.common.recipe import Recipe
from transformer_engine.pytorch.tensor.quantized_tensor import (
    QuantizedTensor,
    Quantizer,
    QuantizedTensorBase,
    prepare_for_saving,
    restore_from_saved,
)
from transformer_engine.debug.pytorch.debug_state import TEDebugState

aten = torch.ops.aten

_tensor_to_gemm_names_map = {
    "weight": ["fprop", "dgrad"],
    "activation": ["fprop", "wgrad"],
    "output": ["fprop", None],
    "gradient": ["dgrad", "wgrad"],
    "wgrad": ["wgrad", None],
    "dgrad": ["dgrad", None],
}

API_CALL_MODIFY = "modify_tensor()"
STANDARD_FP8_QUANTIZE = "FP8 Quantize"
HIGH_PRECISION = "High Precision"


class DebugQuantizer(Quantizer):
    """
    DebugQuantizer is a Quantizer object used for debugging with nvidia-dlframework-inspect.
    It allows adding custom calls inside the quantization process - which enables modifying tensors
    or gathering tensor stats.
    """

    def __init__(
        self,
        layer_name: str,
        tensor_name: str,
        parent_quantizer: Optional[Quantizer],
        tp_group: torch.distributed.ProcessGroup,
    ):

        super().__init__(rowwise=True, columnwise=True)
        self.layer_name = layer_name
        self.tensor_name = tensor_name
        self.parent_quantizer = parent_quantizer
        self.tp_group = tp_group  # used in inspect_tensor calls
        self.iteration = TEDebugState.get_iteration()

        # .internal = True is slightly faster, but results
        # in errors when caching the weights.
        # Setting .internal = False is safer.
        if parent_quantizer is not None:
            parent_quantizer.internal = False

        self.rowwise_gemm_name, self.columnwise_gemm_name = _tensor_to_gemm_names_map[tensor_name]

        # next iteration when this quantizer will call any API
        # it is None at the init and it is computed after_enabled api calls.
        # None at the beginning means that if nothing will be done,
        # this quantizer will never call any API.
        self.next_debug_iter = None

        # The values of the inspect_tensor_enabled, inspect_tensor_postquantize_enabled,
        # rowwise_tensor_plan, and columnwise_tensor_plan are computed.
        # These fields indicate the path where API calls will be inserted.
        #
        # inspect_tensor*_enabled are bool fields,
        # indicating whether some feature will need to run inspect_tensor_* calls.
        #
        # *_tensor_plan are one of [API_CALL_MODIFY, STANDARD_FP8_QUANTIZE, HIGH_PRECISION]
        # determining what will happen when the quantizer is used for that tensor.
        self.output_tensor = tensor_name in ["output", "wgrad", "dgrad"]
        if self.output_tensor:
            self.inspect_tensor_enabled, self.rowwise_tensor_plan = (
                self.get_plans_for_output_tensors()
            )
        else:
            (
                self.inspect_tensor_enabled,
                self.inspect_tensor_postquantize_enabled_rowwise,
                self.inspect_tensor_postquantize_enabled_columnwise,
            ) = self.get_enabled_look_at_tensors()
            self.rowwise_tensor_plan, self.columnwise_tensor_plan = self.get_tensors_plan()

            self.log_messages_about_plans()

    def get_plans_for_output_tensors(self) -> Tuple[bool, str]:
        """
        Returns tuple (inspect_tensor_enabled: bool, plan: str). Plan is one of the
        API_CALL_MODIFY or HIGH_PRECISION, because debug quantizer does not support
        gemm output in FP8.
        """
        import nvdlfw_inspect.api as debug_api

        inspect_tensor_enabled = self.process_enabled_api_call(
            debug_api.transformer_engine.inspect_tensor_enabled(
                layer_name=self.layer_name, tensor_name=self.tensor_name, iteration=self.iteration
            )
        )

        modify_enabled = self.process_enabled_api_call(
            debug_api.transformer_engine.modify_tensor_enabled(
                layer_name=self.layer_name,
                gemm=self.rowwise_gemm_name,
                tensor_name=self.tensor_name,
                iteration=self.iteration,
            )
        )

        plan = API_CALL_MODIFY if modify_enabled else HIGH_PRECISION

        return inspect_tensor_enabled, plan

    def get_enabled_look_at_tensors(self):
        """
        Returns a tuple of booleans determining which functions look_at_tensor_*(...) should be called.
        """
        import nvdlfw_inspect.api as debug_api

        inspect_tensor_enabled = self.process_enabled_api_call(
            debug_api.transformer_engine.inspect_tensor_enabled(
                layer_name=self.layer_name, tensor_name=self.tensor_name, iteration=self.iteration
            )
        )

        inspect_tensor_postquantize_enabled_rowwise = self.process_enabled_api_call(
            debug_api.transformer_engine.inspect_tensor_postquantize_enabled(
                layer_name=self.layer_name,
                tensor_name=self.tensor_name,
                iteration=self.iteration,
                gemm=self.rowwise_gemm_name,
            )
        )

        inspect_tensor_postquantize_enabled_columnwise = self.process_enabled_api_call(
            debug_api.transformer_engine.inspect_tensor_postquantize_enabled(
                layer_name=self.layer_name,
                tensor_name=self.tensor_name,
                iteration=self.iteration,
                gemm=self.columnwise_gemm_name,
            )
        )
        return (
            inspect_tensor_enabled,
            inspect_tensor_postquantize_enabled_rowwise,
            inspect_tensor_postquantize_enabled_columnwise,
        )

    def get_tensors_plan(self):
        """
        Returns (rowwise_plan, columnwise_plan). Each element of the tuple is one of
        API_CALL_MODIFY, STANDARD_FP8_QUANTIZE, or HIGH_PRECISION, indicating the behavior
        of this quantizer with respect to these tensors.
        """
        import nvdlfw_inspect.api as debug_api

        rowwise_plan = None
        columnwise_plan = None

        modify_rowwise = self.process_enabled_api_call(
            debug_api.transformer_engine.modify_tensor_enabled(
                layer_name=self.layer_name,
                gemm=self.rowwise_gemm_name,
                tensor_name=self.tensor_name,
                iteration=self.iteration,
            )
        )

        if modify_rowwise:
            rowwise_plan = API_CALL_MODIFY
        else:
            if self.parent_quantizer is not None:
                fp8_quantize = self.process_enabled_api_call(
                    debug_api.transformer_engine.fp8_gemm_enabled(
                        layer_name=self.layer_name,
                        gemm=self.rowwise_gemm_name,
                        iteration=self.iteration,
                    )
                )

                if fp8_quantize:
                    rowwise_plan = STANDARD_FP8_QUANTIZE
        if rowwise_plan is None:
            rowwise_plan = HIGH_PRECISION

        if self.columnwise_gemm_name is not None:
            modify_columnwise = self.process_enabled_api_call(
                debug_api.transformer_engine.modify_tensor_enabled(
                    layer_name=self.layer_name,
                    gemm=self.columnwise_gemm_name,
                    tensor_name=self.tensor_name,
                    iteration=self.iteration,
                )
            )

            if modify_columnwise:
                columnwise_plan = API_CALL_MODIFY
            else:
                if self.parent_quantizer is not None:
                    fp8_quantize = self.process_enabled_api_call(
                        debug_api.transformer_engine.fp8_gemm_enabled(
                            layer_name=self.layer_name,
                            gemm=self.columnwise_gemm_name,
                            iteration=self.iteration,
                        )
                    )

                    if fp8_quantize:
                        columnwise_plan = STANDARD_FP8_QUANTIZE
        if columnwise_plan is None:
            columnwise_plan = HIGH_PRECISION

        return rowwise_plan, columnwise_plan

    def log_messages_about_plans(self):
        """
        Logs the messages about the plans for each of the tensors.
        """
        import nvdlfw_inspect.api as debug_api

        debug_api.log_message(
            f"Tensor: {self.tensor_name}, gemm {self.rowwise_gemm_name} -"
            f" {self.rowwise_tensor_plan}",
            layer_name=self.layer_name,
            extra_cachable_args=(self.rowwise_gemm_name, self.tensor_name),
        )
        debug_api.log_message(
            f"Tensor: {self.tensor_name}, gemm {self.columnwise_gemm_name} -"
            f" {self.columnwise_tensor_plan}",
            layer_name=self.layer_name,
            extra_cachable_args=(self.columnwise_gemm_name, self.tensor_name),
        )

    def _call_inspect_tensor_api(
        self, tensor, rowwise_gemm_tensor=None, columnwise_gemm_tensor=None
    ):
        import nvdlfw_inspect.api as debug_api

        args = {
            "layer_name": self.layer_name,
            "tensor": tensor,
            "tensor_name": self.tensor_name,
            "iteration": TEDebugState.get_iteration(),
            "tp_group": self.tp_group,
            "columnwise_quantized_tensor": columnwise_gemm_tensor,
            "rowwise_quantized_tensor": rowwise_gemm_tensor,
            "quantizer": self.parent_quantizer,
        }
        if tensor is not None and self.inspect_tensor_enabled:
            debug_api.transformer_engine.inspect_tensor(**args)

        if self.output_tensor:
            return

        del args["columnwise_quantized_tensor"]
        del args["rowwise_quantized_tensor"]
        del args["quantizer"]

        if (
            self.rowwise_tensor_plan in [API_CALL_MODIFY, STANDARD_FP8_QUANTIZE]
            and self.inspect_tensor_postquantize_enabled_rowwise
        ):
            args["tensor"] = rowwise_gemm_tensor
            args["rowwise"] = True
            debug_api.transformer_engine.inspect_tensor_postquantize(**args)

        if (
            self.columnwise_tensor_plan in [API_CALL_MODIFY, STANDARD_FP8_QUANTIZE]
            and self.inspect_tensor_postquantize_enabled_columnwise
        ):
            args["tensor"] = columnwise_gemm_tensor
            args["rowwise"] = False
            debug_api.transformer_engine.inspect_tensor_postquantize(**args)

    def quantize(
        self,
        tensor: torch.Tensor,
        *,
        out: Optional[Union[torch.Tensor, DebugQuantizedTensor]] = None,
        dtype: torch.dtype = None,
    ):
        """Returns DebugQuantizedTensor object."""
        import nvdlfw_inspect.api as debug_api

        assert not self.output_tensor
        if out is not None:
            return self.update_quantized(tensor, self)

        # 1. If there is fp8 quantization in at least one of the gemms,
        #    the quantization using the self.parent_quantizer is performed.

        self._update_parent_quantizer_usage()
        # Only columnwise quantization is not supported.
        if self.parent_quantizer is not None:
            if not self.parent_quantizer.rowwise_usage and self.parent_quantizer.columnwise_usage:
                self.parent_quantizer.set_usage(rowwise=True)

        rowwise_gemm_tensor, columnwise_gemm_tensor = None, None
        if STANDARD_FP8_QUANTIZE in [self.rowwise_tensor_plan, self.columnwise_tensor_plan]:
            quantized_tensor = self.parent_quantizer(tensor)
            # if both rowwise_tensor_plan and columnwise_tensor_plan need to be in fp8,
            # one tensor with columnwise=True and rowwise=True is computed
            # and both rowwise_tensor_plan and columnwise_tensor_plan point to it.
            if self.rowwise_tensor_plan == STANDARD_FP8_QUANTIZE:
                rowwise_gemm_tensor = quantized_tensor
            if self.columnwise_tensor_plan == STANDARD_FP8_QUANTIZE:
                columnwise_gemm_tensor = quantized_tensor

        # 2. modify_tensor() is called, if it is used.
        if self.columnwise_tensor_plan == API_CALL_MODIFY:
            columnwise_gemm_tensor = debug_api.transformer_engine.modify_tensor(
                layer_name=self.layer_name,
                tensor_name=self.tensor_name,
                gemm=self.columnwise_gemm_name,
                tensor=tensor,
                default_quantizer=self.parent_quantizer,
                iteration=self.iteration,
                dtype=dtype,
            )
            if dtype is not None:
                if columnwise_gemm_tensor.dtype != dtype:
                    raise ValueError("Dtype does not match the output of the modify_tensor call")
        if self.rowwise_tensor_plan == API_CALL_MODIFY:
            rowwise_gemm_tensor = debug_api.transformer_engine.modify_tensor(
                layer_name=self.layer_name,
                tensor_name=self.tensor_name,
                gemm=self.rowwise_gemm_name,
                tensor=tensor,
                default_quantizer=self.parent_quantizer,
                iteration=self.iteration,
                dtype=dtype,
            )
            if dtype is not None:
                if rowwise_gemm_tensor.dtype != dtype:
                    raise ValueError("Dtype does not match the output of the modify_tensor call")

        # 3. If some tensors still are not defined we use high precision tensor.
        if self.rowwise_tensor_plan == HIGH_PRECISION:
            rowwise_gemm_tensor = tensor.to(dtype)
        if self.columnwise_tensor_plan == HIGH_PRECISION:
            columnwise_gemm_tensor = tensor.to(dtype)

        self._call_inspect_tensor_api(tensor, rowwise_gemm_tensor, columnwise_gemm_tensor)

        # sometimes we may want to return simple tensor with only rowwise_gemm
        if self.tensor_name in ["wgrad", "dgrad", "output"]:
            return rowwise_gemm_tensor

        return DebugQuantizedTensor(
            rowwise_gemm_tensor=rowwise_gemm_tensor,
            columnwise_gemm_tensor=columnwise_gemm_tensor,
            quantizer=self,
            layer_name=self.layer_name,
            tensor_name=self.tensor_name,
        )

    def process_gemm_output(self, tensor: torch.Tensor):
        """This call is invoked after the gemm to inspect and modify the output tensor."""
        import nvdlfw_inspect.api as debug_api

        assert self.parent_quantizer is None, "FP8 output is not supported for debug=True."
        assert self.output_tensor
        tensor_to_gemm = {"output": "fprop", "wgrad": "wgrad", "dgrad": "dgrad"}
        if self.rowwise_tensor_plan == API_CALL_MODIFY:
            tensor = debug_api.transformer_engine.modify_tensor(
                layer_name=self.layer_name,
                gemm=tensor_to_gemm[self.tensor_name],
                tensor_name=self.tensor_name,
                tensor=tensor,
                iteration=self.iteration,
                default_quantizer=self.parent_quantizer,
            )
        self._call_inspect_tensor_api(tensor)
        return tensor

    def make_empty(
        self,
        shape: Iterable[int],
        *,
        dtype: torch.dtype = torch.float32,
        device: Optional[torch.device] = None,
    ) -> QuantizedTensor:
        """Override make_empty() from Quantizer class."""
        if self.parent_quantizer is not None:
            return self.parent_quantizer.make_empty(shape, dtype=dtype, device=device)
        return torch.empty(shape, dtype=dtype, device=device)

    def any_feature_enabled(self) -> bool:
        """Returns bool if there is at least one API call enabled."""
        if self.output_tensor:
            return self.inspect_tensor_enabled or self.rowwise_tensor_plan == API_CALL_MODIFY
<<<<<<< HEAD
=======
        # pylint: disable=too-many-boolean-expressions
>>>>>>> aa0659e5
        if (
            self.inspect_tensor_enabled
            or self.inspect_tensor_postquantize_enabled_rowwise
            or self.inspect_tensor_postquantize_enabled_columnwise
            or self.rowwise_tensor_plan == API_CALL_MODIFY
            or self.columnwise_tensor_plan == API_CALL_MODIFY
        ):
            return True
        if self.parent_quantizer is not None:
            if self.rowwise_tensor_plan != STANDARD_FP8_QUANTIZE:
                return True
            if self.columnwise_tensor_plan != STANDARD_FP8_QUANTIZE:
                return True
        return False

    def calibrate(self, tensor: torch.Tensor):
        """Calibration override, should not be invoked."""
        raise RuntimeError("[NVTORCH-INSPECT ERROR] Calibration with debug is not supported")

    def update_quantized(
        self,
        src: torch.Tensor,
        dst: QuantizedTensor,
        *,
        noop_flag: Optional[torch.Tensor] = None,
    ) -> QuantizedTensor:
        """Update quantized tensor - used in weight caching."""
        import nvdlfw_inspect.api as debug_api

        assert noop_flag is None, "CUDA Graphs are not supported with debug=True!"

        updated_rowwise_gemm = False
        if self.parent_quantizer is not None:
            if (
                dst.rowwise_gemm_tensor is not None
                and self.rowwise_tensor_plan == STANDARD_FP8_QUANTIZE
            ):
                if hasattr(dst.rowwise_gemm_tensor, "quantize_"):
                    dst.rowwise_gemm_tensor.quantize_(src, noop_flag=None)
                else:
                    tex.quantize(src, self.parent_quantizer, dst.rowwise_gemm_tensor, None)
                updated_rowwise_gemm = True
            if (
                dst.columnwise_gemm_tensor is not None
                and self.columnwise_tensor_plan == STANDARD_FP8_QUANTIZE
                and not updated_rowwise_gemm
            ):
                if hasattr(dst.columnwise_gemm_tensor, "quantize_"):
                    dst.columnwise_gemm_tensor.quantize_(src, noop_flag=None)
                else:
                    tex.quantize(src, self.parent_quantizer, dst.columnwise_gemm_tensor, None)

        if self.columnwise_tensor_plan == API_CALL_MODIFY:
            out = debug_api.transformer_engine.modify_tensor(
                layer_name=self.layer_name,
                tensor_name=self.tensor_name,
                gemm=self.columnwise_gemm_name,
                tensor=src,
                default_quantizer=self.parent_quantizer,
                out=dst.columnwise_gemm_tensor,
                iteration=self.iteration,
            )
            assert out is None, (
                "API call debug_api.transformer_engine.modify_tensor with out != None should"
                " return None"
            )
        if self.rowwise_tensor_plan == API_CALL_MODIFY:
            debug_api.transformer_engine.modify_tensor(
                layer_name=self.layer_name,
                tensor_name=self.tensor_name,
                gemm=self.rowwise_gemm_name,
                tensor=src,
                default_quantizer=self.parent_quantizer,
                out=dst.rowwise_gemm_tensor,
                iteration=self.iteration,
            )

        if self.rowwise_tensor_plan == HIGH_PRECISION:
            dst.rowwise_gemm_tensor.copy_(src)
        if self.columnwise_tensor_plan == HIGH_PRECISION:
            # if they are the same tensor object, it is sufficient to update one
            if dst.columnwise_gemm_tensor is not dst.rowwise_gemm_tensor:
                dst.columnwise_gemm_tensor.copy_(src)

        self._call_inspect_tensor_api(src, dst.rowwise_gemm_tensor, dst.columnwise_gemm_tensor)

    def get_next_debug_iter(self) -> Optional[int]:
        """
        Returns the next iteration for which the debug is enabled for this tensor.
        If the next iteration is None, then the debug is not enabled for this tensor.
        """
        return self.next_debug_iter

    def _get_compatible_recipe(self) -> Union[type[Recipe], None]:
        """Probably not needed for debug quantizer"""
        return None

    def process_enabled_api_call(
        self, enabled_call_output: bool | Tuple[bool, Optional[int]]
    ) -> bool:
        """
        Process enabled API call output.
        Updates self.next_debug_iter field accordingly.
        Return the bool representing if the API call is enabled.
        """
        if isinstance(enabled_call_output, tuple):
            assert len(enabled_call_output) == 2, "Expected a tuple of length 2"
            enabled_bool, next_iter = enabled_call_output
        else:
            enabled_bool = enabled_call_output
            next_iter = self.iteration + 1

        if self.next_debug_iter is None:
            self.next_debug_iter = next_iter
        elif next_iter is not None:
            # If next iter is None, that means that call will never be enabled.
            self.next_debug_iter = min(self.next_debug_iter, next_iter)

        return enabled_bool

    def supports_only_rowwise_all_gather(self) -> bool:
        if self.parent_quantizer is not None:
            return self.parent_quantizer.supports_only_rowwise_all_gather()
        return False

    def _update_parent_quantizer_usage(self):
        """
        Updates the usage of the parent quantizer.
        """
        rowwise_gemm_quantize = (
            self.rowwise_usage and self.rowwise_tensor_plan == STANDARD_FP8_QUANTIZE
        )
        columnwise_gemm_quantize = (
            self.columnwise_usage and self.columnwise_tensor_plan == STANDARD_FP8_QUANTIZE
        )

        if STANDARD_FP8_QUANTIZE in [self.rowwise_tensor_plan, self.columnwise_tensor_plan]:
            self.parent_quantizer.set_usage(
                rowwise=rowwise_gemm_quantize,
                columnwise=columnwise_gemm_quantize,
            )

    def set_usage(self, rowwise: bool = None, columnwise: bool = None):
        """
        Sets the usage of the quantizer.
        """
        super().set_usage(rowwise=rowwise, columnwise=columnwise)
        if not self.output_tensor:
            self._update_parent_quantizer_usage()


class DebugQuantizedTensor(QuantizedTensorBase):
    """
    Class containing quantized tensors after debug. Depending on configuration
    it can contain one or two different objects. These objects can be accessed by the method
    get_tensor().
    """

    def __init__(
        self,
        rowwise_gemm_tensor,
        columnwise_gemm_tensor,
        quantizer,
        layer_name=None,
        tensor_name=None,
    ):

        self.rowwise_gemm_tensor = rowwise_gemm_tensor
        self.columnwise_gemm_tensor = columnwise_gemm_tensor
        self.quantizer = quantizer
        self._layer_name = layer_name
        self._tensor_name = tensor_name

    def prepare_for_saving(self):
        """ " Prepare for saving method override"""
        self.tensors_to_save = (
            [self.rowwise_gemm_tensor, self.columnwise_gemm_tensor]
            if self.rowwise_gemm_tensor is not self.columnwise_gemm_tensor
            else [self.rowwise_gemm_tensor]
        )

        tensor_list, tensor_objects_list = prepare_for_saving(*self.tensors_to_save)
        self.tensors_to_save = tensor_objects_list
        # pylint: disable=unbalanced-tuple-unpacking
        return tensor_list, self

    def restore_from_saved(self, tensors):
        """Restore from saved method override"""
        tensor_objects_list, saved_tensors = restore_from_saved(
            self.tensors_to_save,
            tensors,
            return_saved_tensors=True,
        )
        if len(tensor_objects_list) == 2:
            # pylint: disable=unbalanced-tuple-unpacking
            self.rowwise_gemm_tensor, self.columnwise_gemm_tensor = tensor_objects_list
        else:
            self.rowwise_gemm_tensor = tensor_objects_list[0]
            self.columnwise_gemm_tensor = self.rowwise_gemm_tensor

        return saved_tensors

    def quantize_(self, tensor, *, noop_flag=None):
        """ " quantize_ method override"""
        assert noop_flag is None, "CUDA Graphs are not supported with debug=True!"
        self.quantizer.update_quantized(tensor, self)

    def dequantize(self, *, dtype=None):
        """ " dequantize method override"""
        if dtype is None:
            dtype = self.rowwise_gemm_tensor.dtype
        return self.rowwise_gemm_tensor.dequantize().to(dtype)

    def get_tensor(self, transpose: bool):
        """Is used in the python gemm() to get tensor or transpose of the tensor."""
        return self.rowwise_gemm_tensor if not transpose else self.columnwise_gemm_tensor

    def size(self):
        """Size of the tensor."""
        return self.rowwise_gemm_tensor.size()

    def update_usage(self, rowwise_usage: bool = None, columnwise_usage: bool = None):
        """Update usage of the tensor."""
        if self.rowwise_gemm_tensor is not self.columnwise_gemm_tensor:
            # If the same object is used both for rowwise and columnwise gemms,
            # there is no benefit in erasing the usage of one of them.
            # And there are scenarios when not deleting the usage of one of them is needed.
            # For example when we want to recreate columnwise from rowwise.
            if rowwise_usage is False:
                self.rowwise_gemm_tensor = None
            if columnwise_usage is False:
                self.columnwise_gemm_tensor = None

        if isinstance(self.rowwise_gemm_tensor, QuantizedTensor):
            self.rowwise_gemm_tensor.update_usage(rowwise_usage, columnwise_usage)
        if isinstance(self.columnwise_gemm_tensor, QuantizedTensor):
            self.columnwise_gemm_tensor.update_usage(rowwise_usage, columnwise_usage)

        if rowwise_usage and self.rowwise_gemm_tensor is None:
            raise RuntimeError(
                "Cannot recreate rowwise tensor from columnwise tensor in debug mode."
            )

        if columnwise_usage and self.columnwise_gemm_tensor is None:
            raise RuntimeError(
                "Cannot recreate columnwise tensor from rowwise tensor is debug mode."
            )<|MERGE_RESOLUTION|>--- conflicted
+++ resolved
@@ -405,10 +405,7 @@
         """Returns bool if there is at least one API call enabled."""
         if self.output_tensor:
             return self.inspect_tensor_enabled or self.rowwise_tensor_plan == API_CALL_MODIFY
-<<<<<<< HEAD
-=======
         # pylint: disable=too-many-boolean-expressions
->>>>>>> aa0659e5
         if (
             self.inspect_tensor_enabled
             or self.inspect_tensor_postquantize_enabled_rowwise
