--- conflicted
+++ resolved
@@ -5,10 +5,7 @@
 """API definition for nvidia-dlframework-inspect."""
 
 import copy
-<<<<<<< HEAD
-=======
 import warnings
->>>>>>> aa0659e5
 from typing import Dict, Union, Tuple, Optional
 from nvdlfw_inspect.base import BaseNamespaceAPI, BaseConfigAPIMapper
 from nvdlfw_inspect.registry import Registry
@@ -118,11 +115,7 @@
         If the tensor is processed using *modify_tensor* or fp8 autocast is not enabled,
         the result of this call does not matter.
 
-<<<<<<< HEAD
-        This method may return a tuple (bool, Optional[int]), where the int indicates the next iteration when the feature will be enabled.
-=======
         This method may return a tuple (bool, Optional[int]), where the int indicates the next iteration when the feature will be disabled.
->>>>>>> aa0659e5
         It can return (bool, None) if the feature will never be enabled for that layer and gemm.
         Returning the next enabled iteration can help optimize CPU usage.
 
@@ -480,8 +473,6 @@
                 if kwargs["dtype"] is not None:
                     assert ret.dtype == kwargs["dtype"]
 
-<<<<<<< HEAD
-=======
     def call_feature(self, call, feat_config, layer_name, **kwargs):
         """
         For backward compatibility, remove kwargs that are not needed for the call
@@ -502,7 +493,6 @@
 
         return call(feat_config, layer_name, **kwargs_copy)
 
->>>>>>> aa0659e5
     def handle_multi_feature_output(
         self, api_name, multi_feature_outputs, features_to_invoke, **kwargs
     ):
@@ -517,21 +507,6 @@
             # representing the number of steps after the feature will be enabled next time.
             # If the second value is None, that means that the feature will never be enabled.
             all_ret_tuple = all(
-<<<<<<< HEAD
-                isinstance(feature_output, tuple)
-                for feature_output in multi_feature_outputs.values()
-            )
-            if all_ret_tuple:
-                run_current = any(
-                    feature_output[0] for feature_output in multi_feature_outputs.values()
-                )
-                next_iter = None
-                for feature_output in multi_feature_outputs.values():
-                    if feature_output[1] is not None:
-                        next_iter = min(next_iter, feature_output[1])
-                return run_current, next_iter
-            run_current = any(feature_output for feature_output in multi_feature_outputs.values())
-=======
                 isinstance(feature_output, tuple) for feature_output in multi_feature_outputs
             )
             if all_ret_tuple:
@@ -544,7 +519,6 @@
                         next_iter = min(next_iter, feature_output[1])
                 return run_current, next_iter
             run_current = any(feature_output for feature_output in multi_feature_outputs)
->>>>>>> aa0659e5
             return run_current, None
         return super().handle_multi_feature_output(
             api_name, multi_feature_outputs, features_to_invoke, **kwargs
