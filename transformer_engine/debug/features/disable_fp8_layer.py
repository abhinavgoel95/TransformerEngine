--- conflicted
+++ resolved
@@ -41,11 +41,7 @@
         # If this feature is invoked, then FP8 GEMM is disabled.
         # If not, then default behavior in TransformerEngineAPI
         # is that fp8_gemm() API call returns True.
-<<<<<<< HEAD
-        return False, None
-=======
         return False, iteration + 1
->>>>>>> aa0659e5
 
     def parse_config_and_api(self, config, **_kwargs):
         """Determines whether to run the API
