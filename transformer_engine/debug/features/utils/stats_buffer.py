# Copyright (c) 2022-2025, NVIDIA CORPORATION & AFFILIATES. All rights reserved.
#
# See LICENSE for license information.

"""
Buffer used for LogTensorStats and LogFp8TensorStats features.
Buffers are fed with tensors, they compute necessary stats and save them.
When log() is called, they gather stats from all nodes, compute combined final stats and log them.
"""


from collections import defaultdict
from typing import Dict
import torch

from nvdlfw_inspect.utils import gather_along_first_dim
from nvdlfw_inspect.logging import MetricLogger

from transformer_engine.debug.features.utils.stats_computation import (
    STATS,
    DEPENDENCIES,
    stats_to_num,
)
from transformer_engine.debug.pytorch.debug_state import TEDebugState


class _Buffer:
    """
    Buffer stores temporary statistics for one tensor for one layer.
    It also can synchronize between nodes and log final stats.
    """

    def __init__(self, layer_name, tensor_name, stats, reduction_group, reduce_within_microbatch):
        self.layer_name = layer_name
        self.tensor_name = tensor_name
        self.reduction_group = reduction_group
        self.reduce_within_microbatch = reduce_within_microbatch
        self.stats_to_log = stats

        self.stats_to_compute = set()
        for stat in stats:
            self.stats_to_compute = self.stats_to_compute | DEPENDENCIES[stat]

        self._buffer = torch.zeros(len(STATS), dtype=torch.float32).cuda()
        self._new_buffer = self._buffer.clone()
        self._tmp_buffer = self._buffer.clone()

        # in case of data parallelism it is possible that layer will not be run on one node
        # modified is set to True if node is run
        # we do not take not run nodes into account
        self.modified = torch.tensor([False], dtype=torch.bool).cuda()
        self.iteration = None
        self.skip_reduction = False

    def _reset_before_next_step(self):
        """Resets the state after the logging."""
        self.modified[0] = False

    def _gather_helper_stats(self) -> torch.Tensor:
        """
        If tensor stats should be accumulated among many nodes,
        this method gathers all stats from the nodes where the stat was modified.
        """
        if self.skip_reduction:
            return self._buffer.unsqueeze(0)
        mask = gather_along_first_dim(self.modified, process_group=self.reduction_group)[0]
        gathered_buffer, _ = gather_along_first_dim(
            self._buffer.unsqueeze(0), process_group=self.reduction_group
        )
        return gathered_buffer[mask.to(torch.bool)]

    def feed(self, tensor, iteration, aux_dict=None):
        """
        feed() is used to add tensor for computing the statistics.
        Because of the microbatching, feed() can be used multiple
        times for one log().

        The aux_dict is used to share common computation between different stats.
        For example for LogFp8TensorStats in can contain quantized tensors in different precisions.

        The main reason of this design: need to combine results for already processed
        tensors with the result of the new tensor.
        """

        self.iteration = iteration

        # If the stats are not reduced within microbatch and
        # buffer was fed, we do not change the stats for the tensor.
        # It is used for weights and microbatching.
        if self.modified[0] and not self.reduce_within_microbatch:
            return

        if (
            tensor.numel() == 0
            if hasattr(tensor, "numel")
            else all((t is None or t.numel() == 0) for t in tensor.get_data_tensors())
        ):
            return

        # save stats for tensor to tmp buffer
        for stat_name in self.stats_to_compute:
            fn, _ = STATS[stat_name]
            self._tmp_buffer[stats_to_num[stat_name]] = fn(tensor, aux_dict)

        # [num_buffers, num_stats]
        buffers = torch.cat((self._buffer.unsqueeze(0), self._tmp_buffer.unsqueeze(0)), dim=0)

        for stat_name in self.stats_to_compute:
            fn, combinator = STATS[stat_name]
            if self.modified[0]:
                self._new_buffer[stats_to_num[stat_name]] = combinator(buffers)
            else:
                fn = STATS[stat_name][0]
                self._new_buffer[stats_to_num[stat_name]] = fn(tensor, aux_dict)

        self._buffer.copy_(self._new_buffer)

        self.modified[0] = True

    def log(self):
        """
        Log the tensor stats and resets buffer.
        """
        # [num_active_nodes, num_stats]
        gathered_helper_stats = self._gather_helper_stats()

        if not self.modified[0]:
            return {}
        output = {}
        for stat_name in self.stats_to_log:
            combiner = STATS[stat_name][1]
            stat_value = combiner(gathered_helper_stats)
            MetricLogger.log_scalar(
                f"{self.layer_name}_{self.tensor_name}_{stat_name}", stat_value, self.iteration
            )
            output[(self.layer_name, self.tensor_name, stat_name, self.iteration)] = (
                stat_value  # for debugging purposes
            )
        self._reset_before_next_step()
        return output


class StatsBuffers:
    """
    StatsBuffers class represents all buffers of the statistics for all tensors.
    It is used to feed the tensors to the correct buffers.
    """

    def __init__(self):
        self.buffers = {}  # (layer_name, tensor_name) -> buffer
        self.reduction_group_to_buffer = defaultdict(list)

        # Logging stats involves synchronization between nodes
        # and non-trivial cpu overhead.
        # It should be only done if absolutely necessary.
        # This variables helps to determine if we can reduce.
        self.at_least_one_layer_fed = False
        self.layers_to_next_iter: Dict[str, int] = {}

    def _if_run_reduction(self) -> bool:
        """
        Returns True if reduction should be run.

        This is the case if at least one layer logged stats.
        If not, it may be the case that some layer was not run on this node.
        If we know that such layers on all other nodes do not log this time,
        we can not reduce. If this in not the case, we should reduce.

        To ensure corretness, we assume that every layer is invoked at first forward pass.
        If this is not the case, hang might happen.
        """
        if self.at_least_one_layer_fed:
            return True
        iteration = TEDebugState.get_iteration()
        for _, next_iter in self.layers_to_next_iter.items():
            # Note that layer can be not run for many iterations,
            # in this case we will synchronize until every step until we get any information from it.
            if iteration >= next_iter:
                return True
        return False

    def reset(self):
        """Resets all buffers."""
        self.buffers = {}  # (layer_name, tensor_name) -> buffer
        self.reduction_group_to_buffer = defaultdict(list)
        self.at_least_one_layer_fed = False
        self.layers_to_next_iter: Dict[str, int] = {}

    def try_add_buffer(
        self, layer_name, tensor_name, stats, options, reduction_group, reduce_within_microbatch
    ):
        """If buffer for such combination of stats/tensor_name/... is not present, this method creates it."""
        if (layer_name, tensor_name, options) in self.buffers:
            return
        buffer = _Buffer(layer_name, tensor_name, stats, reduction_group, reduce_within_microbatch)
        self.buffers[(layer_name, tensor_name, options)] = buffer
        self.reduction_group_to_buffer[reduction_group].append(buffer)

<<<<<<< HEAD
    def feed(self, layer_name, tensor_name, options, tensor, iteration, skip_reduction):
        """Feeds the tensor into the respective buffer."""
=======
    def feed(
        self, layer_name, tensor_name, options, tensor, iteration, skip_reduction, aux_dict=None
    ):
        """
        Feeds the tensor into the respective buffer.

        The aux_dict is used to share common computation between different stats.
        For example for LogFp8TensorStats in can contain quantized tensors in different precisions.
        """
>>>>>>> aa0659e5
        self.at_least_one_layer_fed = True
        buffer = self.buffers[(layer_name, tensor_name, options)]
        buffer.feed(tensor, iteration, aux_dict)
        buffer.skip_reduction = skip_reduction

    def log_stats(self):
        """Logs the stats from all the buffers."""
        if not self._if_run_reduction():
            return {}

        output = {}
        for reduction_group, buffers in self.reduction_group_to_buffer.items():
            changed_buffers = [
                (i, buffer)
                for i, buffer in enumerate(buffers)
                if gather_along_first_dim(
                    buffer.modified.unsqueeze(0), process_group=reduction_group
                )[0].any()
            ]
            for _, buffer in changed_buffers:
                stats = buffer.log()
                output.update(stats)
        self.at_least_one_layer_fed = False
        return output


STATS_BUFFERS = StatsBuffers()<|MERGE_RESOLUTION|>--- conflicted
+++ resolved
@@ -196,10 +196,6 @@
         self.buffers[(layer_name, tensor_name, options)] = buffer
         self.reduction_group_to_buffer[reduction_group].append(buffer)
 
-<<<<<<< HEAD
-    def feed(self, layer_name, tensor_name, options, tensor, iteration, skip_reduction):
-        """Feeds the tensor into the respective buffer."""
-=======
     def feed(
         self, layer_name, tensor_name, options, tensor, iteration, skip_reduction, aux_dict=None
     ):
@@ -209,7 +205,6 @@
         The aux_dict is used to share common computation between different stats.
         For example for LogFp8TensorStats in can contain quantized tensors in different precisions.
         """
->>>>>>> aa0659e5
         self.at_least_one_layer_fed = True
         buffer = self.buffers[(layer_name, tensor_name, options)]
         buffer.feed(tensor, iteration, aux_dict)
