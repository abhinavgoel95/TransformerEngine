# Copyright (c) 2022-2025, NVIDIA CORPORATION & AFFILIATES. All rights reserved.
#
# See LICENSE for license information.

"""
Utils for the debug features.
"""

<<<<<<< HEAD
=======
import torch
import nvdlfw_inspect.api as debug_api

from transformer_engine.debug.pytorch.debug_state import TEDebugState


def get_reduction_params(tensor_name: str, tp_group: torch.distributed.ProcessGroup):
    """
    Returns the statistics reduction parameters for the tensor.
    """
    skip_reduction = False
    reduction_group = debug_api.get_tensor_reduction_group()
    reduce_within_microbatch = tensor_name != "weight"
    if tensor_name == "weight":
        if TEDebugState.weight_tensor_tp_group_reduce:
            reduction_group = tp_group
        else:
            skip_reduction = True
    return skip_reduction, reduction_group, reduce_within_microbatch

>>>>>>> aa0659e5

def next_enabled_iter(start_step, end_step, start_end_list, freq, iteration):
    """
    Determines whether the feature should be enabled at the current iteration,
    and computes the next iteration at which the feature will be enabled.

    Returns
    -------
    run_current : bool
        True if the feature should be enabled at the current iteration.
    next_iter : int
        The next iteration index at which the feature will be enabled.
    """

    run_current = False

    if start_end_list:
        intervals = sorted(start_end_list)
    else:
        start_step = 0 if start_step is None else start_step
        end = float("inf") if end_step is None else end_step
        intervals = [(start_step, end)]

    for s, e in intervals:
        if iteration % freq == 0 and s <= iteration <= e:
            run_current = True

        first = max(iteration + 1, s)
        offset = first % freq
        candidate = first if offset == 0 else first + (freq - offset)
        if candidate <= e:
            return run_current, candidate

    return run_current, None  # No next iteration found<|MERGE_RESOLUTION|>--- conflicted
+++ resolved
@@ -6,8 +6,6 @@
 Utils for the debug features.
 """
 
-<<<<<<< HEAD
-=======
 import torch
 import nvdlfw_inspect.api as debug_api
 
@@ -28,7 +26,6 @@
             skip_reduction = True
     return skip_reduction, reduction_group, reduce_within_microbatch
 
->>>>>>> aa0659e5
 
 def next_enabled_iter(start_step, end_step, start_end_list, freq, iteration):
     """
