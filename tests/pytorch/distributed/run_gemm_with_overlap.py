--- conflicted
+++ resolved
@@ -213,21 +213,11 @@
         data.copy_(data_tmp.cpu())
         data_tmp = torch.Tensor()
 
-    def bcast_callback(data: torch.Tensor, src: int, group: str):
-        pg = None if group == "world" else tp_group
-        data = data.cuda()
-        dist.broadcast(data, src, group=pg)
-        return data.cpu()
-
     def barrier_callback(group: str):
         pg = None if group == "world" else tp_group
         dist.barrier(group=pg)
 
-<<<<<<< HEAD
-    tex.set_bootstrap_callbacks(allgather_callback, bcast_callback, barrier_callback)
-=======
     tex.set_comm_overlap_callbacks(allgather_callback, bcast_callback, barrier_callback)
->>>>>>> d92a83be
 
     if opts.comm_type == tex.NVTE_Comm_Overlap_Type.RS:
         if opts.bulk_overlap:
