--- conflicted
+++ resolved
@@ -371,22 +371,10 @@
             raise AssertionError(
                 f"Outputs not close enough at index {m.item()} "
                 f"with {out_g.flatten()[m].item()} vs {ref_g.flatten()[m].item()} "
-<<<<<<< HEAD
                 f"(diff {diff[m].item()}).")
     else:
         gemm_time = start.elapsed_time(end)/1000.
         print(f"[rank:{world_rank}] GEMM Time = {gemm_time} sec\n", end='')
-=======
-                f"(diff {diff[m].item()})."
-            )
-            raise AssertionError(error_msg)
-        else:
-            if WORLD_RANK == 0:
-                print("PASSED")
-
-    if opts.debug:
-        dbg_log.close()
->>>>>>> bef03348
 
     return 0
 
