#!/usr/bin/python3

# Copyright (c) 2022-2024, NVIDIA CORPORATION & AFFILIATES. All rights reserved.
#
# See LICENSE for license information.

import os
import sys
import subprocess
import faulthandler
import argparse
import operator
from functools import partial, reduce

import torch
import torch.distributed as dist

import transformer_engine.pytorch as te
import transformer_engine.pytorch.cpp_extensions as tex

torch_dtypes = {
    'fp32' : torch.float32,
    'fp16' : torch.float16,
    'bf16' : torch.bfloat16,
}

nvte_comm_types = {
    'ag' : tex.NVTE_Comm_Overlap_Type.AG,
    'rs' : tex.NVTE_Comm_Overlap_Type.RS,
}

def mapped_argtype(opt, typemap={}):
    if str(opt).lower() not in typemap.keys():
        raise TypeError(f"Unrecognized option! Please choose from: {typemap.keys()}")
    return typemap[str(opt).lower()]

def parse_args(argv=None, namespace=None):
    parser = argparse.ArgumentParser(
        description="Test comm+GEMM overlap with Userbuffers.")
    parser.add_argument('-i', "--num-iters", type=int, default=5,
                        help="Number of dummy 'training' iterations.")
    parser.add_argument('-b', "--batch-size", type=int, default=2,
                        help="Input batch size.")
    parser.add_argument('-s', "--seq-length", type=int, default=2048,
                        help="Input sequence length.")
    parser.add_argument('-n', "--num-heads", type=int, default=64,
                        help="Number of attention heads.")
    parser.add_argument('-d', "--head-dim", type=int, default=128,
                        help="Dimension of each attention head.")
    parser.add_argument("--seed", type=int, default=1234,
                        help="RNG seed.")
    parser.add_argument("--fp8", action="store_true", default=False,
                        help="Enables the te.fp8_autocast() context.")
    parser.add_argument("--p2p", action="store_true", default=False,
                        help="Test overlap with P2P comms.")
    parser.add_argument("--atomic", action="store_true", default=False,
                        help="Test overlap with atomic GEMM.")
    parser.add_argument("--aggregate", action="store_true", default=False,
                        help="Aggregate 2X chunks for P2P split pipelined all-gather.")
    parser.add_argument("--comm-type", type=partial(mapped_argtype, typemap=nvte_comm_types),
                        default=tex.NVTE_Comm_Overlap_Type.AG,
                        help="Comm type to overlap.")
    parser.add_argument("--dtype", type=partial(mapped_argtype, typemap=torch_dtypes),
                        default=torch.bfloat16,
                        help="Data type for input tensor and Transformer Engine module parameters.")
    parser.add_argument("--check-numerics", action="store_true", default=False,
                        help="Test numerical result against torch.matmul(...)")
    parser.add_argument("--debug", action="store_true", default=False)
    parser.add_argument('-v', "--verbose", action="store_true", default=False)
    return parser.parse_args(argv, namespace)

def main(opts):
    WORLD_RANK = int(os.getenv("RANK"))
    WORLD_SIZE = int(os.getenv("WORLD_SIZE"))
    print(f"Rank {WORLD_RANK}/{WORLD_SIZE}, hello from test_gemm.py")

    # Debug log
    if opts.debug:
        dbg_log = open(f'faulthandler_{WORLD_RANK}.log', 'w+')
        faulthandler.enable(dbg_log)

    # Seed RNG
    torch.cuda.set_device(WORLD_RANK)
    torch.manual_seed(opts.seed+WORLD_RANK)
    torch.cuda.manual_seed(opts.seed+WORLD_RANK)

    # Initialize torch.distributed global process group and get TP group
    dist.init_process_group(backend="nccl",
                            rank=WORLD_RANK,
                            world_size=WORLD_SIZE,
                            device_id=torch.device(f'cuda:{WORLD_RANK}'))
    tp_group = dist.new_group(backend="nccl")
    world_rank = dist.get_rank()
    world_size = dist.get_world_size()
    local_rank = dist.get_rank(tp_group)
    local_size = dist.get_world_size(tp_group)

    def alloc_copy_allgather_callback(local_data: torch.Tensor, group: str):
        pg = None if group == "world" else tp_group
        global_size = local_data.numel() * torch.distributed.get_world_size(pg)
        global_data = torch.zeros(global_size, dtype=local_data.dtype, device='cuda')
        torch.distributed.all_gather_into_tensor(global_data, local_data.cuda(), group=pg)
        return global_data.cpu()

    def bcast_int_callback(data: torch.Tensor, src: int, group: str):
        pg = None if group == "world" else tp_group
        data = data.cuda()
        torch.distributed.broadcast(data, src, group=pg)
        data = data.cpu()
        return data

    def barrier_callback(group: str):
        pg = None if group == "world" else tp_group
        torch.distributed.barrier(group=pg)

    def free_callback(data: torch.Tensor):
        del data

    tex.set_collective_callbacks(
        alloc_copy_allgather_callback,
        bcast_int_callback,
        barrier_callback,
        free_callback
    )

    if opts.p2p:
        if opts.comm_type == tex.NVTE_Comm_Overlap_Type.RS:
            if opts.atomic:
                ub_algo = tex.NVTE_Comm_Overlap_Algo.ATOMIC_GEMM_RS_P2P
            else:
                ub_algo = tex.NVTE_Comm_Overlap_Algo.SPLIT_PIPELINED_RS_P2P
        else:
            if opts.atomic:
                ub_algo = tex.NVTE_Comm_Overlap_Algo.ATOMIC_GEMM_AG_P2P
            else:
                ub_algo = tex.NVTE_Comm_Overlap_Algo.SPLIT_PIPELINED_AG_P2P
    else:
        assert opts.comm_type == tex.NVTE_Comm_Overlap_Type.RS, "All-Gather overlap has to be P2P."
        if opts.atomic:
            ub_algo = tex.NVTE_Comm_Overlap_Algo.ATOMIC_GEMM_RS
        else:
            ub_algo = tex.NVTE_Comm_Overlap_Algo.SPLIT_PIPELINED_RS

    # Initialize userbuffers with (M, N) buffer
    # M = sequence * batch
    # N = hidden size
    hidden_size = opts.num_heads * opts.head_dim
    inp_shape = (opts.seq_length, opts.batch_size, hidden_size)
    outer_size = reduce(operator.mul, inp_shape[:-1], 1)
    sample_buffer = torch.empty((outer_size, hidden_size),
                                dtype=torch.uint8 if opts.fp8 else opts.dtype, device='cuda')
    if opts.atomic and opts.check_numerics:
        # For numerical checks on atomic GEMM, we need to do an AG-RS pair of GEMMs
        # so set the first one to do AG overlap here and create two UB objects.
        ub_algo = tex.NVTE_Comm_Overlap_Algo.ATOMIC_GEMM_AG_P2P
        ub_obj = tex.UbufP2PCommOverlap(
            sample_buffer,
            world_rank,
            world_size,
            local_rank,
            local_size,
            tex.NVTE_MAX_USERBUFFER_STREAMS,
            False,  # set_sm_margin
            True,
            opts.aggregate,
            False
        )
        ub_obj_2 = tex.UbufP2PCommOverlap(
            sample_buffer,
            world_rank,
            world_size,
            local_rank,
            local_size,
            tex.NVTE_MAX_USERBUFFER_STREAMS,
            True,  # set_sm_margin
            True,
            opts.aggregate,
            True
        ) if opts.p2p else tex.UbufCommOverlap(
            sample_buffer,
            world_rank,
            world_size,
            local_rank,
            local_size,
            4,  # num_splits
            tex.NVTE_MAX_USERBUFFER_STREAMS,
            2,  # cga_size
            1,  # num_sms
            False,  # set_sm_margin
            True,
        )
        opts.comm_type = tex.NVTE_Comm_Overlap_Type.AG
    else:
        ub_obj = tex.UbufP2PCommOverlap(
            sample_buffer,
            world_rank,
            world_size,
            local_rank,
            local_size,
            tex.NVTE_MAX_USERBUFFER_STREAMS,
            opts.comm_type == tex.NVTE_Comm_Overlap_Type.RS,  # set_sm_margin
            opts.atomic,
            opts.aggregate,
            opts.comm_type == tex.NVTE_Comm_Overlap_Type.RS
        ) if opts.p2p else tex.UbufCommOverlap(
            sample_buffer,
            world_rank,
            world_size,
            local_rank,
            local_size,
            4 if opts.comm_type == tex.NVTE_Comm_Overlap_Type.RS else 8,  # num_splits
            tex.NVTE_MAX_USERBUFFER_STREAMS,
            2,  # cga_size
            1,  # num_sms
            opts.comm_type == tex.NVTE_Comm_Overlap_Type.RS,  # set_sm_margin
            opts.atomic,
        )

    # Figure out problem sizing:
    # M = sequence * batch
    # N = hidden size
    # K = MLP intermediate size (usually 4x hidden size)
    # P = number of devices for sequence/tensor parallelism
    # NOTE: TE-GEMM is set up to work with a transposed kernels and  non-transposed inputs.
    ffn_hidden_size = opts.mlp_expansion_factor * hidden_size
    if opts.comm_type == tex.NVTE_Comm_Overlap_Type.RS:
        # (M, K/P) x (N, K/P)^T = (M, N) -> overlapped RS -> (M/P, N)
        local_kernel_t_shape = (hidden_size, ffn_hidden_size // local_size)
        local_inp_shape = (outer_size, ffn_hidden_size // local_size)
    else:
        # (M/P, N) -> overlapped AG -> (M, N) x (K/P, N)^T = (M, K/P)
        local_kernel_t_shape = (ffn_hidden_size // local_size, hidden_size)
        local_inp_shape = (outer_size // local_size, hidden_size)
        if opts.atomic and opts.check_numerics:
            # (M, K/P) x (N, K/P)^T = (M, N) -> overlapped RS -> (M/P, N)
            local_kernel_t_shape_2 = (hidden_size, ffn_hidden_size // local_size)

    # Initialize kernel and input tensors
    kernel_t = torch.rand(local_kernel_t_shape, dtype=opts.dtype, device='cuda')
    inp = torch.rand(local_inp_shape, dtype=opts.dtype, device='cuda')
    if opts.atomic and opts.check_numerics:
        kernel_t_2 = torch.rand(local_kernel_t_shape_2, dtype=opts.dtype, device='cuda')

    if opts.fp8:
        # Structure to maintain amax and scale/scale_inv information for the kernel and input
        fp8_meta = tex.FP8TensorMeta()
        fp8_meta.amax_history = torch.zeros((1, 9), dtype=torch.float, device='cuda')
        fp8_meta.scale = torch.zeros(9, dtype=torch.float, device='cuda')
        fp8_meta.scale_inv = torch.zeros(9, dtype=torch.float, device='cuda')
        # Cast kernel to Float8Tensor
        kernel_t_fp8 = te.float8_tensor.Float8Tensor(
            data=torch.empty(
                kernel_t.shape,
                device=torch.cuda.current_device(),
                dtype=torch.uint8,
            ),
            fp8_dtype=tex.DType.kFloat8E4M3,
            fp8_scale_inv=1,
        )
        tex.cast_to_fp8(
            kernel_t,
            fp8_meta,
            tex.FP8FwdTensors.GEMM1_WEIGHT,
            tex.DType.kFloat8E4M3,
            out=kernel_t_fp8._data
        )
        if opts.atomic and opts.check_numerics:
            kernel_t_2_fp8 = te.float8_tensor.Float8Tensor(
            data=torch.empty(
                kernel_t_2.shape,
                device=torch.cuda.current_device(),
                dtype=torch.uint8,
            ),
            fp8_dtype=tex.DType.kFloat8E4M3,
            fp8_scale_inv=1,
            )
            tex.cast_to_fp8(
                kernel_t_2,
                fp8_meta,
                tex.FP8FwdTensors.GEMM2_WEIGHT,
                tex.DType.kFloat8E4M3,
                out=kernel_t_2_fp8._data
            )
        # Cast input to Float8Tensor
        inp_fp8 = te.float8_tensor.Float8Tensor(
            data=torch.empty(
                inp.shape,
                device=torch.cuda.current_device(),
                dtype=torch.uint8,
            ),
            fp8_dtype=tex.DType.kFloat8E4M3,
            fp8_scale_inv=1,
        )
        tex.cast_to_fp8(
            inp,
            fp8_meta,
            tex.FP8FwdTensors.GEMM1_INPUT,
            tex.DType.kFloat8E4M3,
            out=inp_fp8._data
        )
        # AG needs the input copied into userbuffers
        if opts.comm_type == tex.NVTE_Comm_Overlap_Type.AG:
            ub_obj.copy_input_to_ubuf(inp_fp8._data, 1)
            ub_obj.set_ubuf_scale_inv(fp8_meta.scale_inv[tex.FP8FwdTensors.GEMM1_INPUT])
    else:
        # AG needs the input copied into userbuffers
        if opts.comm_type == tex.NVTE_Comm_Overlap_Type.AG:
            ub_obj.copy_input_to_ubuf(inp, 1)

    # Get userbuffers tensor
    if opts.comm_type == tex.NVTE_Comm_Overlap_Type.AG:
        inp_final = ub_obj.get_ubuf_output(1)
        ubuf_out = None
        extra_out = torch.zeros_like(inp_final)
    else:
        inp_final = inp_fp8._data if opts.fp8 else inp
        ubuf_out = ub_obj.get_ubuf_output(1)
        extra_out = torch.zeros((inp.size(0) // local_size, kernel_t.size(0)),
                                dtype=opts.dtype, device='cuda')

    # Trigger GEMM
    if opts.fp8:
        output, _ = tex.fp8_gemm(
            kernel_t_fp8._data,
            fp8_meta.scale_inv,
            tex.FP8FwdTensors.GEMM1_WEIGHT,
            tex.DType.kFloat8E4M3,
            inp_final,
            fp8_meta.scale_inv,
            tex.FP8FwdTensors.GEMM1_INPUT,
            tex.DType.kFloat8E4M3,
            opts.dtype,
            te.module.base.get_workspace(),
            bias=None,
            use_bias=False,
            gelu=True if opts.atomic and opts.check_numerics else False,
            use_split_accumulator=te.module.base._2X_ACC_FPROP,
            ub_algo=ub_algo,
            ub=ub_obj,
            extra_output_tensor=extra_out,
            D_dtype=tex.DType.kFloat8E5M2 if opts.atomic and opts.check_numerics else None,
            fp8_meta_tensor=fp8_meta if opts.atomic and opts.check_numerics else None,
            out_index=tex.FP8FwdTensors.GEMM2_INPUT,
            out=ubuf_out,
        )
        if opts.atomic and opts.check_numerics:
            ub_algo_2 = tex.NVTE_Comm_Overlap_Algo.ATOMIC_GEMM_RS_P2P if opts.p2p else \
                        tex.NVTE_Comm_Overlap_Algo.ATOMIC_GEMM_RS
            ubuf_out_2 = ub_obj_2.get_ubuf_output(1)
            rs_out = torch.zeros((output.size(0) // local_size, kernel_t_2.size(0)),
                                 dtype=opts.dtype, device='cuda')
            _ = tex.fp8_gemm(
                kernel_t_2_fp8._data,
                fp8_meta.scale_inv,
                tex.FP8FwdTensors.GEMM2_WEIGHT,
                tex.DType.kFloat8E4M3,
                output,
                fp8_meta.scale_inv,
                tex.FP8FwdTensors.GEMM2_INPUT,
                tex.DType.kFloat8E4M3,
                opts.dtype,
                te.module.base.get_workspace(),
                bias=None,
                use_bias=False,
                use_split_accumulator=te.module.base._2X_ACC_FPROP,
                ub_algo=ub_algo_2,
                ub=ub_obj_2,
                extra_output_tensor=rs_out,
                out=ubuf_out_2,
            )
            output = rs_out
        elif opts.comm_type == tex.NVTE_Comm_Overlap_Type.RS:
            output = extra_out
    else:
        output, _, _ = tex.gemm(
            kernel_t,
            inp_final,
            opts.dtype,
            te.module.base.get_workspace(),
            bias=None,
            use_bias=False,
            gelu=True if opts.atomic and opts.check_numerics else False,
            ub_algo=ub_algo,
            ub=ub_obj,
            extra_output_tensor=extra_out,
            out=ubuf_out,
        )
        if opts.atomic and opts.check_numerics:
            ub_algo_2 = tex.NVTE_Comm_Overlap_Algo.ATOMIC_GEMM_RS_P2P if opts.p2p else \
                        tex.NVTE_Comm_Overlap_Algo.ATOMIC_GEMM_RS
            ubuf_out_2 = ub_obj_2.get_ubuf_output(1)
            rs_out = torch.zeros((output.size(0) // local_size, kernel_t_2.size(0)),
                                 dtype=opts.dtype, device='cuda')
            _ = tex.gemm(
                kernel_t_2,
                output,
                opts.dtype,
                te.module.base.get_workspace(),
                bias=None,
                use_bias=False,
                gelu=False,
                ub_algo=ub_algo_2,
                ub=ub_obj_2,
                extra_output_tensor=rs_out,
                out=ubuf_out_2,
            )
            output = rs_out
        elif opts.comm_type == tex.NVTE_Comm_Overlap_Type.RS:
            output = extra_out

    # Compare against standard GEMM
    if opts.check_numerics:
        size_debug = f"[rank:{world_rank}] input: {list(inp.shape)}  | kernel_1: {list(kernel_t.shape)}"
        if opts.comm_type == tex.NVTE_Comm_Overlap_Type.RS:
            # Kernel: (N, K/P) -> T -> (K/P, N) -> gather -> (K, N)
            ker_g = te.distributed.gather_along_first_dim(torch.transpose(kernel_t, 0, 1),
                                                                          tp_group)[0]
            # Input: (M, K/P) -> T -> (K/P, M) -> gather -> (K, M) -> T -> (M, K)
            inp_g = torch.transpose(
                te.distributed.gather_along_first_dim(torch.transpose(inp, 0, 1),
                                                      tp_group)[0],
                0, 1)
            # Output:(M/P, N) -> gather -> (M, N)
            out_g = te.distributed.gather_along_first_dim(output, tp_group)[0]
        else:
            # Kernel: (K/P, N) -> gather -> (K, N) -> T -> (N, K)
            ker_g = torch.transpose(
                te.distributed.gather_along_first_dim(kernel_t,
                                                      tp_group)[0],
                0, 1)
            # Input: (M/P, N) -> gather -> (M, N)
            inp_g = te.distributed.gather_along_first_dim(inp, tp_group)[0]
            if opts.atomic:
                size_debug += f" | kernel_2: {list(kernel_t_2.shape)}"
                # Kernel 2: (N, K/P) -> T -> (K/P, N) -> gather -> (K, N)
                ker_g_2 = te.distributed.gather_along_first_dim(torch.transpose(kernel_t_2, 0, 1),
                                                                tp_group)[0]
                # Output: (M/P, N) -> gather -> (M, N)
                out_g = te.distributed.gather_along_first_dim(output, tp_group)[0]
            else:
                # Output: (M, K/P) -> T -> (K/P, M) -> gather -> (K, M) -> T -> (M, K)
                out_g = torch.transpose(
                    te.distributed.gather_along_first_dim(torch.transpose(output, 0, 1),
                                                          tp_group)[0],
                    0, 1)

<<<<<<< HEAD
        ref_g = torch.matmul(inp_g, ker_g)
        if WORLD_RANK == 0:
            print(f"Matmul {inp_g.shape} x {ker_g.shape} -> {ref_g.shape}")
=======
        ref_g = torch.matmul(inp_g.to(dtype=torch.float32), ker_g.to(dtype=torch.float32))
        if opts.atomic:
            ref_g = torch.matmul(torch.nn.functional.gelu(ref_g, approximate='tanh'),
                                 ker_g_2.to(dtype=torch.float32))

        size_debug += f" | output: {list(output.shape)}"
        print(size_debug)
        dist.barrier()
        if world_rank == 0:
            size_debug_g = f"[GLOBAL] inp_g: {list(inp_g.shape)}  | ker_g: {list(ker_g.shape)}"
            if opts.atomic:
                size_debug_g += f" | ker_g_2: {list(ker_g_2.shape)}"
            size_debug_g += f" | out_g: {list(out_g.shape)} | ref_g: {list(ref_g.shape)}"
            print(size_debug_g)
>>>>>>> 8cd3fad5

        dist.barrier()
        error_below_tol = torch.allclose(out_g.to(dtype=torch.float32), ref_g,
                                         rtol=0.125 if opts.fp8 else 1.6e-2,
                                         atol=0.0675 if opts.fp8 else 1e-5)
        if not error_below_tol:
            diff = torch.abs(out_g - ref_g).flatten()
            m = torch.argmax(diff)
            error_msg = (
                f"Outputs not close enough at index {m.item()} "
                f"with {out_g.flatten()[m].item()} vs {ref_g.flatten()[m].item()} "
                f"(diff {diff[m].item()})."
            )
            raise AssertionError(error_msg)
        else:
            if WORLD_RANK == 0:
                print("PASSED")

    if opts.debug:
        dbg_log.close()

    return 0


if __name__ == "__main__":
    if "TORCHELASTIC_RUN_ID" in os.environ.keys():
        args = parse_args()
        main(args)
    else:
        subprocess.run(
            [
                'torchrun', f'--nproc-per-node={torch.cuda.device_count()}',
                *sys.argv
            ],
            env=os.environ,
            check=True
        )
    os._exit(0)<|MERGE_RESOLUTION|>--- conflicted
+++ resolved
@@ -444,11 +444,6 @@
                                                           tp_group)[0],
                     0, 1)
 
-<<<<<<< HEAD
-        ref_g = torch.matmul(inp_g, ker_g)
-        if WORLD_RANK == 0:
-            print(f"Matmul {inp_g.shape} x {ker_g.shape} -> {ref_g.shape}")
-=======
         ref_g = torch.matmul(inp_g.to(dtype=torch.float32), ker_g.to(dtype=torch.float32))
         if opts.atomic:
             ref_g = torch.matmul(torch.nn.functional.gelu(ref_g, approximate='tanh'),
@@ -463,7 +458,6 @@
                 size_debug_g += f" | ker_g_2: {list(ker_g_2.shape)}"
             size_debug_g += f" | out_g: {list(out_g.shape)} | ref_g: {list(ref_g.shape)}"
             print(size_debug_g)
->>>>>>> 8cd3fad5
 
         dist.barrier()
         error_below_tol = torch.allclose(out_g.to(dtype=torch.float32), ref_g,
